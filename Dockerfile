--- conflicted
+++ resolved
@@ -24,13 +24,8 @@
 ENV RUSTFLAGS="$RUSTFLAGS"
 
 # Extra Cargo features
-<<<<<<< HEAD
 ARG FEATURES="jemalloc"
 ENV FEATURES $FEATURES
-=======
-ARG FEATURES=""
-ENV FEATURES=$FEATURES
->>>>>>> 15fac087
 
 # Builds dependencies
 RUN cargo chef cook --profile $BUILD_PROFILE --features "$FEATURES" --recipe-path recipe.json
