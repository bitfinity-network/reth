//! Bitfinity block validator.
use alloy_primitives::TxKind;
use did::{BlockConfirmationData, BlockConfirmationResult};
use ethereum_json_rpc_client::{Client, EthJsonRpcClient};

use eyre::{eyre, Ok};
use reth_chain_state::MemoryOverlayStateProvider;
use reth_evm::{
    env::EvmEnv,
    execute::{BasicBatchExecutor, BatchExecutor},
    ConfigureEvm, ConfigureEvmEnv,
};
use reth_evm_ethereum::{
    execute::{EthExecutionStrategy, EthExecutionStrategyFactory},
    EthEvmConfig,
};
use reth_node_types::NodeTypesWithDB;
use reth_primitives::{Block, BlockWithSenders};
use tracing::{debug, error, info, trace};

use reth_provider::{
    providers::ProviderNodeTypes, ChainSpecProvider as _, ExecutionOutcome, ProviderFactory,
};
use reth_revm::db::states::bundle_state::BundleRetention;

use reth_revm::{
    batch::BlockBatchRecord,
    database::StateProviderDatabase,
    primitives::{EnvWithHandlerCfg, TxEnv},
    DatabaseCommit, StateBuilder,
};
use reth_rpc_eth_types::{cache::db::StateProviderTraitObjWrapper, StateCacheDb};
use reth_trie::{HashedPostState, KeccakKeyHasher, StateRoot};
use reth_trie_db::DatabaseStateRoot;

/// Block confirmation for Bitfinity.
///
/// Uses custom Bitfinity logic to prove that the block was executed and sends confirmation request
/// to the EVM canister.
#[derive(Clone)]
#[allow(missing_debug_implementations)]
pub struct BitfinityBlockConfirmation<C, DB>
where
    C: Client,
    DB: NodeTypesWithDB + Clone,
{
    evm_client: EthJsonRpcClient<C>,
    provider_factory: ProviderFactory<DB>,
}

impl<C, DB> BitfinityBlockConfirmation<C, DB>
where
    C: Client,
    DB: NodeTypesWithDB<ChainSpec = reth_chainspec::ChainSpec> + ProviderNodeTypes + Clone,
{
    /// Create a new [`BitfinityBlockConfirmation`].
    pub const fn new(
        evm_client: EthJsonRpcClient<C>,
        provider_factory: ProviderFactory<DB>,
    ) -> Self {
        Self { evm_client, provider_factory }
    }

    /// Execute the block and send the confirmation request to the EVM.
    pub async fn confirm_blocks(&self, blocks: &[Block]) -> eyre::Result<()> {
        if blocks.is_empty() {
            debug!(target: "bitfinity_block_confirmation::BitfinityBlokConfirmation", "No blocks to confirm");
            return Ok(());
        }

        let execution_result = self.execute_blocks(blocks)?;
        let last_block = blocks.iter().last().expect("no blocks");

        debug!(
            target: "bitfinity_block_confirmation::BitfinityBlokConfirmation",
            "Calculating confirmation data for block: {}", last_block.number
        );
        let confirmation_data =
            self.calculate_confirmation_data(last_block, execution_result).await?;

        info!(
            target: "bitfinity_block_confirmation::BitfinityBlokConfirmation",
            "Sending confirmation request for block: {}", last_block.number
        );
        self.send_confirmation_request(confirmation_data).await?;

        Ok(())
    }

    /// Sends the block confirmation request to the EVM.
    async fn send_confirmation_request(
        &self,
        confirmation_data: BlockConfirmationData,
    ) -> eyre::Result<()> {
        let block_number = confirmation_data.block_number;
        debug!(
            target: "bitfinity_block_confirmation::BitfinityBlokConfirmation",
            "Sending confirmation request for block: {}", block_number
        );
        match self
            .evm_client
            .send_confirm_block(confirmation_data)
            .await
            .map_err(|e| eyre!("{e}"))?
        {
            BlockConfirmationResult::NotConfirmed => {
                error!(
                    target: "bitfinity_block_confirmation::BitfinityBlokConfirmation",
                    "Block confirmation request rejected for block: {}", block_number
                );
                Err(eyre!("confirmation request rejected"))
            }
            result => {
                debug!(
                    target: "bitfinity_block_confirmation::BitfinityBlokConfirmation",
                    "Block confirmation request accepted with result: {:?}", result
                );
                Ok(())
            }
        }
    }

    /// Calculates confirmation data for a block based on execution result.
    async fn calculate_confirmation_data(
        &self,
        block: &Block,
        execution_result: ExecutionOutcome,
    ) -> eyre::Result<BlockConfirmationData> {
        debug!(
            target: "bitfinity_block_confirmation::BitfinityBlokConfirmation",
            "Computing PoW hash for block: {}", block.number
        );
        let proof_of_work = self.compute_pow_hash(block, execution_result).await?;
        debug!(
            target: "bitfinity_block_confirmation::BitfinityBlokConfirmation",
            "PoW hash computed successfully for block: {}", block.number
        );
        Ok(BlockConfirmationData {
            block_number: block.number,
            hash: block.hash_slow().into(),
            state_root: block.state_root.into(),
            transactions_root: block.transactions_root.into(),
            receipts_root: block.receipts_root.into(),
            proof_of_work,
        })
    }

    /// Execute block and return execution result.
    fn execute_blocks(&self, blocks: &[Block]) -> eyre::Result<ExecutionOutcome> {
        debug!(
            target: "bitfinity_block_confirmation::BitfinityBlokConfirmation",
            "Executing {} blocks", blocks.len()
        );
        let executor = self.executor();
        let blocks_with_senders: eyre::Result<Vec<_>> = blocks.iter().map(Self::convert_block).collect();
        let blocks_with_senders = blocks_with_senders?;

        let output = executor.execute_and_verify_batch(&blocks_with_senders)?;
<<<<<<< HEAD
        tracing::debug!("Blocks executed");
=======
        debug!(
            target: "bitfinity_block_confirmation::BitfinityBlokConfirmation",
            "Blocks executed successfully"
        );
>>>>>>> 48205747

        Ok(output)
    }

    /// Convert [`Block`] to [`BlockWithSenders`].
    fn convert_block(block: &Block) -> eyre::Result<BlockWithSenders> {
        use reth_primitives_traits::SignedTransaction;

<<<<<<< HEAD
        let senders: eyre::Result<Vec<_>> = block
            .body
            .transactions
            .iter()
            .enumerate()
            .map(|(index, tx)| {
                tx.recover_signer().ok_or_else(|| {
                    eyre!("Failed to recover sender for transaction {index} with hash {:?}", tx.hash)
                })
            })
            .collect();
        let senders = senders?;
=======
        let senders: HashSet<_> =
            block.body.transactions.iter().filter_map(|tx| tx.recover_signer()).collect();
        debug!(
            target: "bitfinity_block_confirmation::BitfinityBlokConfirmation",
            "Block {}: Found {} unique senders in block with {} transactions",
            block.number, senders.len(), block.body.transactions.len()
        );
>>>>>>> 48205747

        Ok(BlockWithSenders { block: block.clone(), senders })
    }

    /// Get the block executor for the latest block.
    fn executor(
        &self,
    ) -> BasicBatchExecutor<
        EthExecutionStrategy<
            StateProviderDatabase<MemoryOverlayStateProvider<reth_primitives::EthPrimitives>>,
            EthEvmConfig,
        >,
    > {
        use reth_evm::execute::BlockExecutionStrategyFactory;

        let historical = self.provider_factory.latest().expect("no latest provider");
        let db = MemoryOverlayStateProvider::new(historical, Vec::new());

        BasicBatchExecutor::new(
            EthExecutionStrategyFactory::ethereum(self.provider_factory.chain_spec())
                .create_strategy(StateProviderDatabase::new(db)),
            BlockBatchRecord::default(),
        )
    }

    /// Calculates POW hash
    async fn compute_pow_hash(
        &self,
        block: &Block,
        execution_result: ExecutionOutcome,
    ) -> eyre::Result<did::hash::Hash<alloy_primitives::FixedBytes<32>>> {
        debug!(
            target: "bitfinity_block_confirmation::BitfinityBlokConfirmation",
            "Computing PoW hash for block: {}, hash: {}",
            block.number, block.hash_slow()
        );
        let exec_state = execution_result.bundle;

        let state_provider = self.provider_factory.latest()?;
        let cache = StateCacheDb::new(StateProviderDatabase::new(StateProviderTraitObjWrapper(
            &state_provider,
        )));

        trace!(
            target: "bitfinity_block_confirmation::BitfinityBlokConfirmation",
            "Building state with bundle prestate for block: {}", block.number
        );
        let mut state = StateBuilder::new()
            .with_database_ref(&cache)
            .with_bundle_prestate(exec_state)
            .with_bundle_update()
            .build();

        let chain_spec = self.provider_factory.chain_spec();
        let evm_config = EthEvmConfig::new(chain_spec);

        let EvmEnv { cfg_env_with_handler_cfg, block_env } =
            evm_config.cfg_and_block_env(&block.header);

        let base_fee = block.base_fee_per_gas.map(Into::into);

        trace!(
            target: "bitfinity_block_confirmation::BitfinityBlokConfirmation",
            "Fetching genesis balances for PoW calculation"
        );
        let genesis_accounts =
            self.evm_client.get_genesis_balances().await.map_err(|e| eyre!("{e}"))?;

        let (from, _) = genesis_accounts.first().ok_or_else(|| eyre!("no genesis accounts"))?;

        let pow_tx =
            did::utils::block_confirmation_pow_transaction(from.clone(), base_fee, None, None);

        // Simple transaction
        let to = match pow_tx.to {
            Some(to) => TxKind::Call(to.0),
            None => TxKind::Create,
        };
        let tx = TxEnv {
            caller: pow_tx.from.into(),
            gas_limit: pow_tx.gas.0.to(),
            gas_price: pow_tx.gas_price.unwrap_or_default().0,
            transact_to: to,
            value: pow_tx.value.0,
            ..Default::default()
        };

        {
            // Setup EVM
            trace!(
                target: "bitfinity_block_confirmation::BitfinityBlokConfirmation",
                "Setting up EVM for PoW transaction execution"
            );
            let mut evm = evm_config.evm_with_env(
                &mut state,
                EnvWithHandlerCfg::new_with_cfg_env(cfg_env_with_handler_cfg, block_env, tx),
            );

            debug!(
                target: "bitfinity_block_confirmation::BitfinityBlokConfirmation",
                "Executing PoW transaction for block: {}", block.number
            );
            let res = evm.transact()?;

            if !res.result.is_success() {
                error!(
                    target: "bitfinity_block_confirmation::BitfinityBlokConfirmation",
                    "PoW transaction failed for block {}: {:?}", block.number, res.result
                );
                eyre::bail!("PoW transaction failed: {:?}", res.result);
            }

            trace!(
                target: "bitfinity_block_confirmation::BitfinityBlokConfirmation",
                "Committing PoW transaction state changes"
            );
            evm.db_mut().commit(res.state);
        }

        trace!(
            target: "bitfinity_block_confirmation::BitfinityBlokConfirmation",
            "Merging state transitions for block: {}", block.number
        );
        state.merge_transitions(BundleRetention::PlainState);
        let bundle = state.take_bundle();

        trace!(
            target: "bitfinity_block_confirmation::BitfinityBlokConfirmation",
            "Creating hashed post state from bundle state"
        );
        let post_hashed_state =
            HashedPostState::from_bundle_state::<KeccakKeyHasher>(bundle.state());

        debug!(
            target: "bitfinity_block_confirmation::BitfinityBlokConfirmation",
            "Calculating state root for block: {}", block.number
        );
        let state_root =
            StateRoot::overlay_root(self.provider_factory.provider()?.tx_ref(), post_hashed_state)?;

        info!(
            target: "bitfinity_block_confirmation::BitfinityBlokConfirmation",
            "PoW hash computed successfully for block: {}", block.number
        );
        Ok(state_root.into())
    }
}

#[cfg(test)]
mod tests {

    use alloy_consensus::{Block, BlockHeader, Header, SignableTransaction, TxEip2930};
    use alloy_genesis::{Genesis, GenesisAccount};

    use alloy_network::TxSignerSync;
    use alloy_primitives::{hex::FromHex, Address};

    use alloy_signer::Signer;
    use did::{constant::EIP1559_INITIAL_BASE_FEE, U256};

    use jsonrpc_core::{Output, Request, Response, Success, Version};
    use reth_chain_state::test_utils::TestBlockBuilder;
    use reth_chainspec::{
        BaseFeeParams, ChainSpec, ChainSpecBuilder, EthereumHardfork, MAINNET, MIN_TRANSACTION_GAS,
    };
    use reth_db::{test_utils::TempDatabase, DatabaseEnv};
    use reth_db_common::init::init_genesis;
    use reth_ethereum_engine_primitives::EthEngineTypes;
    use reth_evm::execute::{BlockExecutorProvider, Executor};
    use reth_evm_ethereum::execute::EthExecutorProvider;

    use std::{future::Future, sync::Arc};

    use super::*;

    use reth_node_types::{AnyNodeTypesWithEngine, FullNodePrimitives, NodeTypesWithDBAdapter};
    use reth_primitives::{
        BlockBody, BlockExt, EthPrimitives, Receipt, SealedBlockWithSenders, TransactionSigned,
    };
    use reth_provider::{
        test_utils::create_test_provider_factory_with_chain_spec, BlockExecutionOutput,
        BlockReader, BlockWriter, DatabaseProviderFactory, EthStorage, HashedPostStateProvider,
        LatestStateProviderRef, StorageLocation, TransactionVariant,
    };
    use reth_revm::primitives::KECCAK_EMPTY;

    use reth_trie::StateRoot;
    use reth_trie_db::{DatabaseStateRoot, MerklePatriciaTrie};

    #[derive(Clone)]
    struct MockClient {
        pub genesis_accounts: Vec<(did::H160, U256)>,
    }

    impl MockClient {
        fn new(genesis_accounts: Vec<(did::H160, U256)>) -> Self {
            Self { genesis_accounts }
        }
    }

    impl Client for MockClient {
        fn send_rpc_request(
            &self,
            _request: Request,
        ) -> std::pin::Pin<Box<dyn Future<Output = anyhow::Result<Response>> + Send>> {
            let genesis_accounts = self.genesis_accounts.clone();

            Box::pin(async move {
                let response = Response::Single(Output::Success(Success {
                    jsonrpc: Some(Version::V2),
                    result: serde_json::json!(genesis_accounts),
                    id: jsonrpc_core::Id::Null,
                }));

                anyhow::Ok(response)
            })
        }
    }

    fn make_block<DB>(
        block_number: u64,
        parent_hash: did::H256,
        provider_factory: &ProviderFactory<DB>,
        gas_used: u64,
        transactions: Vec<TransactionSigned>,
    ) -> eyre::Result<BlockWithSenders>
    where
        DB: NodeTypesWithDB<ChainSpec = reth_chainspec::ChainSpec> + ProviderNodeTypes + Clone,
    {
        use reth_primitives_traits::Block as _;
        let parent_block = provider_factory
            .provider()
            .unwrap()
            .block_by_hash(parent_hash.clone().into())
            .unwrap()
            .unwrap();

        let header = parent_block.header();

        let base_fee_per_gas = header.next_block_base_fee(BaseFeeParams::ethereum());
        let state_root =
            StateRoot::from_tx(provider_factory.provider().unwrap().tx_ref()).root().unwrap();
        let chain_spec = provider_factory.chain_spec();
        let block = Block {
            header: Header {
                parent_hash: parent_hash.into(),
                state_root,
                difficulty: chain_spec.fork(EthereumHardfork::Paris).ttd().expect("Paris TTD"),
                number: block_number,
                gas_limit: 8_000_000,
                gas_used,
                base_fee_per_gas,
                ..Default::default()
            },
            body: BlockBody { transactions, ..Default::default() },
        }
        .with_recovered_senders()
        .expect("failed to recover senders");

        Ok(block)
    }

    /// Creates an empty block without transactions
    fn make_empty_block<DB>(
        block_number: u64,
        parent_hash: did::H256,
        provider_factory: &ProviderFactory<DB>,
    ) -> eyre::Result<BlockWithSenders>
    where
        DB: NodeTypesWithDB<ChainSpec = reth_chainspec::ChainSpec> + ProviderNodeTypes + Clone,
    {
        make_block(block_number, parent_hash, provider_factory, 0, vec![])
    }

    /// Creates a block with a single transaction
    fn make_block_with_transaction<DB>(
        block_number: u64,
        parent_hash: did::H256,
        provider_factory: &ProviderFactory<DB>,
        nonce: u64,
    ) -> eyre::Result<BlockWithSenders>
    where
        DB: NodeTypesWithDB<ChainSpec = reth_chainspec::ChainSpec> + ProviderNodeTypes + Clone,
    {
        let chain_spec = provider_factory.chain_spec();
        let mut signer = alloy_signer_local::PrivateKeySigner::from_slice(&[1; 32])?;
        signer.set_chain_id(Some(chain_spec.chain.id()));

        let tx = TxEip2930 {
            chain_id: chain_spec.chain.id(),
            nonce,
            gas_limit: MIN_TRANSACTION_GAS,
            gas_price: EIP1559_INITIAL_BASE_FEE,
            to: TxKind::Call(Address::ZERO),
            value: alloy_primitives::U256::from(1.0 as f64).into(),
            ..Default::default()
        };

        let signed_tx = signer.sign_transaction_sync(&mut tx.clone())?;
        let tx = tx.into_signed(signed_tx);
        let transaction_signed = TransactionSigned::from(tx);

        make_block(block_number, parent_hash, provider_factory, 21_000, vec![transaction_signed])
    }

    /// Converts block execution output to execution outcome for testing
    fn to_execution_outcome(
        block_number: u64,
        block_execution_output: &BlockExecutionOutput<Receipt>,
    ) -> ExecutionOutcome {
        ExecutionOutcome {
            bundle: block_execution_output.state.clone(),
            receipts: block_execution_output.receipts.clone().into(),
            first_block: block_number,
            requests: vec![block_execution_output.requests.clone()],
        }
    }

    /// Executes a block and commits it to the test database
    fn execute_block_and_commit_to_database<N>(
        provider_factory: &ProviderFactory<N>,
        chain_spec: Arc<ChainSpec>,
        block: &BlockWithSenders,
    ) -> eyre::Result<BlockExecutionOutput<Receipt>>
    where
        N: ProviderNodeTypes<
            Primitives: FullNodePrimitives<
                Block = reth_primitives::Block,
                BlockBody = reth_primitives::BlockBody,
                Receipt = reth_primitives::Receipt,
            >,
        >,
    {
        let provider = provider_factory.provider()?;

        // Execute the block to produce a block execution output
        let mut block_execution_output = EthExecutorProvider::ethereum(chain_spec)
            .executor(StateProviderDatabase::new(LatestStateProviderRef::new(&provider)))
            .execute(block)?;
        block_execution_output.state.reverts.sort();

        // Convert the block execution output to an execution outcome for committing to the database
        let execution_outcome = to_execution_outcome(block.number, &block_execution_output);

        let hashed_post_state = provider_factory.hashed_post_state(execution_outcome.state());

        let hashed_state_sorted = hashed_post_state.clone().into_sorted();

        let (_, trie_updates) = StateRoot::overlay_root_with_updates(
            provider_factory.provider()?.tx_ref(),
            hashed_post_state,
        )?;

        // Commit the block's execution outcome to the database
        let provider_rw = provider_factory.provider_rw()?;
        let block = block.clone().seal_slow();
        provider_rw.append_blocks_with_state(
            vec![block],
            execution_outcome,
            hashed_state_sorted,
            trie_updates,
        )?;
        provider_rw.commit()?;

        Ok(block_execution_output)
    }

    fn setup_test_block_validator(
        extended_genesis: Option<(Address, did::U256)>,
    ) -> (
        BitfinityBlockConfirmation<
            MockClient,
            NodeTypesWithDBAdapter<
                AnyNodeTypesWithEngine<
                    EthPrimitives,
                    EthEngineTypes,
                    ChainSpec,
                    MerklePatriciaTrie,
                    EthStorage,
                >,
                Arc<TempDatabase<DatabaseEnv>>,
            >,
        >,
        SealedBlockWithSenders,
    ) {
        // EVM genesis accounts (similar to the test genesis in EVM)
        let mut original_genesis = vec![
            (
                Address::from_hex("0x756f45e3fa69347a9a973a725e3c98bc4db0b5a0").unwrap(),
                GenesisAccount {
                    balance: U256::from_hex_str("0xad78ebc5ac6200000").unwrap().into(),
                    ..Default::default()
                },
            ),
            (
                Address::from_hex("0xf42f905231c770f0a406f2b768877fb49eee0f21").unwrap(),
                GenesisAccount {
                    balance: U256::from_hex_str("0xaadec983fcff40000").unwrap().into(),
                    ..Default::default()
                },
            ),
        ];

        if let Some((address, balance)) = extended_genesis {
            original_genesis
                .push((address, GenesisAccount { balance: balance.into(), ..Default::default() }));
        }

        let chain_spec = Arc::new(
            ChainSpecBuilder::default()
                .chain(MAINNET.chain)
                .genesis(Genesis {
                    alloc: original_genesis
                        .clone()
                        .iter()
                        .map(|(address, account)| (*address, account.clone()))
                        .collect(),
                    ..MAINNET.genesis.clone()
                })
                .paris_activated()
                .build(),
        );

        let provider_factory = create_test_provider_factory_with_chain_spec(chain_spec);

        let genesis_hash = init_genesis(&provider_factory).unwrap();
        let genesis_block = provider_factory
            .sealed_block_with_senders(genesis_hash.into(), TransactionVariant::NoHash)
            .unwrap()
            .ok_or_else(|| eyre::eyre!("genesis block not found"))
            .unwrap();

        // Insert genesis block into the underlying database.
        let provider_rw = provider_factory.database_provider_rw().unwrap();

        provider_rw.insert_block(genesis_block.clone(), StorageLocation::Database).unwrap();
        provider_rw.commit().unwrap();

        {}

        let mut genesis = vec![];
        for (address, account) in original_genesis {
            genesis.push((address.into(), account.balance.into()));
        }

        let canister_client = EthJsonRpcClient::new(MockClient::new(genesis));

        let block_validator =
            BitfinityBlockConfirmation::new(canister_client, provider_factory.clone());

        (block_validator, genesis_block)
    }

    #[tokio::test]
    async fn bitfinity_test_pow_hash_with_empty_execution() {
        let (block_validator, genesis_block) = setup_test_block_validator(None);

        let block1 = {
            // Create a test block based on genesis.
            let test_block = make_empty_block(
                genesis_block.number + 1,
                genesis_block.hash_slow().into(),
                &block_validator.provider_factory,
            )
            .unwrap();

            // Insert the test block into the database.
            let provider_rw = block_validator.provider_factory.database_provider_rw().unwrap();
            provider_rw
                .insert_block(test_block.clone().seal_slow(), StorageLocation::Database)
                .unwrap();
            provider_rw.commit().unwrap();

            test_block
        };

        let original_state =
            StateRoot::from_tx(block_validator.provider_factory.provider().unwrap().tx_ref())
                .root()
                .unwrap();

        // Calculate the POW hash.
        let pow =
            block_validator.compute_pow_hash(&block1, ExecutionOutcome::default()).await.unwrap();

        assert_ne!(pow.0, KECCAK_EMPTY, "Proof of work hash should not be empty");

        assert_ne!(original_state, pow.0, "State should change after POW calculation");

        let new_state =
            StateRoot::from_tx(block_validator.provider_factory.provider().unwrap().tx_ref())
                .root()
                .unwrap();

        assert_eq!(original_state, new_state, "State should not change after POW calculation");
    }

    #[tokio::test]
    async fn bitfinity_test_pow_hash_basic_validation() {
        let (block_validator, genesis_block) = setup_test_block_validator(None);

        let mut block_builder = TestBlockBuilder::eth();
        let block = block_builder
            .get_executed_block_with_number(genesis_block.number + 1, genesis_block.hash_slow());

        let outcome = block.execution_outcome();
        let block =
            block.block().clone().seal_with_senders::<reth_primitives::Block>().unwrap().unseal();

        let pow_res = block_validator.compute_pow_hash(&block.block, outcome.clone()).await;

        assert!(pow_res.is_ok());

        assert_ne!(pow_res.unwrap().0, KECCAK_EMPTY, "Proof of work hash should not be empty");
    }

    #[tokio::test]
    async fn bitfinity_test_pow_hash_deterministic() {
        let (block_validator, genesis_block) = setup_test_block_validator(None);
        let mut block_builder = TestBlockBuilder::eth();
        let block = block_builder
            .get_executed_block_with_number(genesis_block.number + 1, genesis_block.hash_slow());

        let outcome = block.execution_outcome();
        let block =
            block.block().clone().seal_with_senders::<reth_primitives::Block>().unwrap().unseal();

        // Compute POW hash twice with the same input
        let pow1 = block_validator.compute_pow_hash(&block.block, outcome.clone()).await.unwrap();
        let pow2 = block_validator.compute_pow_hash(&block.block, outcome.clone()).await.unwrap();

        // Results should be deterministic
        assert_eq!(pow1, pow2, "POW hash computation should be deterministic");
    }

    #[tokio::test]
    async fn bitfinity_test_pow_hash_state_independence() {
        let (block_validator, genesis_block) = setup_test_block_validator(None);
        let mut block_builder = TestBlockBuilder::eth();
        let block = block_builder
            .get_executed_block_with_number(genesis_block.number + 1, genesis_block.hash_slow());

        let outcome = block.execution_outcome();
        let block =
            block.block().clone().seal_with_senders::<reth_primitives::Block>().unwrap().unseal();

        // Get initial state
        let initial_state =
            StateRoot::from_tx(block_validator.provider_factory.provider().unwrap().tx_ref())
                .root()
                .unwrap();

        // Compute POW multiple times
        for _ in 0..3 {
            let _ = block_validator.compute_pow_hash(&block.block, outcome.clone()).await.unwrap();

            // Check state after each computation
            let current_state =
                StateRoot::from_tx(block_validator.provider_factory.provider().unwrap().tx_ref())
                    .root()
                    .unwrap();

            assert_eq!(
                initial_state, current_state,
                "State should remain unchanged after POW computation"
            );
        }
    }

    #[tokio::test]
    async fn bitfinity_test_pow_hash_deterministic_with_empty_blocks() {
        // Expected final PoW hash
        let expected_pow_hash = did::H256::from_hex_str(
            "0xe66caa3a5bf8a22c38c33e5fb4cab1bd1b34e9734526a8723c615e9d36ccc45b",
        )
        .unwrap();

        let (block_validator, genesis_block) = setup_test_block_validator(None);

        let block1 = {
            let block = make_empty_block(
                1,
                genesis_block.hash_slow().into(),
                &block_validator.provider_factory,
            )
            .unwrap();
            execute_block_and_commit_to_database(
                &block_validator.provider_factory,
                block_validator.provider_factory.chain_spec().clone(),
                &block,
            )
            .unwrap();

            block
        };

        let block2 = {
            let block =
                make_empty_block(2, block1.hash_slow().into(), &block_validator.provider_factory)
                    .unwrap();

            execute_block_and_commit_to_database(
                &block_validator.provider_factory,
                block_validator.provider_factory.chain_spec().clone(),
                &block,
            )
            .unwrap();

            block
        };

        let block =
            make_empty_block(3, block2.hash_slow().into(), &block_validator.provider_factory)
                .unwrap();

        let block_output = execute_block_and_commit_to_database(
            &block_validator.provider_factory,
            block_validator.provider_factory.chain_spec().clone(),
            &block,
        )
        .unwrap();
        let outcome = to_execution_outcome(block.number, &block_output);

        // Compute POW hash for two different blocks
        let computed_pow =
            block_validator.compute_pow_hash(&block.block, outcome.clone()).await.unwrap();

        assert_eq!(
            expected_pow_hash, computed_pow,
            "POW hash should be deterministic given the same state"
        )
    }

    #[tokio::test]
    async fn bitfinity_test_pow_hash_deterministic_with_transactions() {
        // Expected final PoW hash
        let expected_pow_hash = did::H256::from_hex_str(
            "0xa349b3ca25925decd1c225b8bc3a133c436f3989eb8048e93ee1389c78a1d6a4",
        )
        .unwrap();

        let signer = alloy_signer_local::PrivateKeySigner::from_slice(&[1; 32]).unwrap();

        let (block_validator, genesis_block) =
            setup_test_block_validator(Some((signer.address(), U256::max_value())));

        let block1 = {
            let block = make_block_with_transaction(
                1,
                genesis_block.hash_slow().into(),
                &block_validator.provider_factory,
                0,
            )
            .unwrap();
            execute_block_and_commit_to_database(
                &block_validator.provider_factory,
                block_validator.provider_factory.chain_spec().clone(),
                &block,
            )
            .unwrap();

            block
        };

        let block2 = {
            let block = make_block_with_transaction(
                2,
                block1.hash_slow().into(),
                &block_validator.provider_factory,
                1,
            )
            .unwrap();
            let out = execute_block_and_commit_to_database(
                &block_validator.provider_factory,
                block_validator.provider_factory.chain_spec().clone(),
                &block,
            )
            .unwrap();

            to_execution_outcome(block.number, &out);
            block
        };

        let block = make_block_with_transaction(
            3,
            block2.hash_slow().into(),
            &block_validator.provider_factory,
            2,
        )
        .unwrap();
        let block_output = execute_block_and_commit_to_database(
            &block_validator.provider_factory,
            block_validator.provider_factory.chain_spec().clone(),
            &block,
        )
        .unwrap();

        let outcome = to_execution_outcome(block.number, &block_output);

        let inital_state =
            StateRoot::from_tx(block_validator.provider_factory.provider().unwrap().tx_ref())
                .root()
                .unwrap();

        let computed_pow =
            block_validator.compute_pow_hash(&block.block, outcome.clone()).await.unwrap();

        assert_eq!(
            expected_pow_hash, computed_pow,
            "POW hash should be deterministic given the same state"
        );

        let post_execution_state =
            StateRoot::from_tx(block_validator.provider_factory.provider().unwrap().tx_ref())
                .root()
                .unwrap();

        assert_eq!(
            inital_state, post_execution_state,
            "State should remain unchanged after block execution"
        );
    }
}<|MERGE_RESOLUTION|>--- conflicted
+++ resolved
@@ -156,14 +156,10 @@
         let blocks_with_senders = blocks_with_senders?;
 
         let output = executor.execute_and_verify_batch(&blocks_with_senders)?;
-<<<<<<< HEAD
-        tracing::debug!("Blocks executed");
-=======
         debug!(
             target: "bitfinity_block_confirmation::BitfinityBlokConfirmation",
             "Blocks executed successfully"
         );
->>>>>>> 48205747
 
         Ok(output)
     }
@@ -172,7 +168,6 @@
     fn convert_block(block: &Block) -> eyre::Result<BlockWithSenders> {
         use reth_primitives_traits::SignedTransaction;
 
-<<<<<<< HEAD
         let senders: eyre::Result<Vec<_>> = block
             .body
             .transactions
@@ -185,15 +180,6 @@
             })
             .collect();
         let senders = senders?;
-=======
-        let senders: HashSet<_> =
-            block.body.transactions.iter().filter_map(|tx| tx.recover_signer()).collect();
-        debug!(
-            target: "bitfinity_block_confirmation::BitfinityBlokConfirmation",
-            "Block {}: Found {} unique senders in block with {} transactions",
-            block.number, senders.len(), block.body.transactions.len()
-        );
->>>>>>> 48205747
 
         Ok(BlockWithSenders { block: block.clone(), senders })
     }
