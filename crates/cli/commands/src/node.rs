//! Main node command for launching a node

use clap::{value_parser, Args, Parser};
use reth_chainspec::ChainSpec;
use reth_cli_runner::CliContext;
use reth_cli_util::parse_socket_address;
use reth_db::{init_db, DatabaseEnv};
// use reth_ethereum_cli::chainspec::EthereumChainSpecParser;
use reth_node_builder::{NodeBuilder, WithLaunchContext};
use reth_node_core::{
    args::{
        DatabaseArgs, DatadirArgs, DebugArgs, DevArgs, EngineArgs, NetworkArgs, PayloadBuilderArgs,
        PruningArgs, RpcServerArgs, TxPoolArgs,
    },
    node_config::NodeConfig,
    version,
};
use std::{ffi::OsString, fmt, future::Future, net::SocketAddr, path::PathBuf, sync::Arc};

/// Start the node
#[derive(Debug, Parser)]
pub struct NodeCommand<
    // C: ChainSpecParser = EthereumChainSpecParser,
    Ext: clap::Args + fmt::Debug = NoArgs,
> {
    /// The path to the configuration file to use.
    #[arg(long, value_name = "FILE", verbatim_doc_comment)]
    pub config: Option<PathBuf>,

    // /// The chain this node is running.
    // ///
    // /// Possible values are either a built-in chain or the path to a chain specification file.
    // #[arg(
    //     long,
    //     value_name = "CHAIN_OR_PATH",
    //     long_help = C::help_message(),
    //     default_value = C::SUPPORTED_CHAINS[0],
    //     default_value_if("dev", "true", "dev"),
    //     value_parser = C::parser(),
    //     required = false,
    // )]
    // pub chain: Arc<C::ChainSpec>,
    /// Enable Prometheus metrics.
    ///
    /// The metrics will be served at the given interface and port.
    #[arg(long, value_name = "SOCKET", value_parser = parse_socket_address, help_heading = "Metrics")]
    pub metrics: Option<SocketAddr>,

    /// Add a new instance of a node.
    ///
    /// Configures the ports of the node to avoid conflicts with the defaults.
    /// This is useful for running multiple nodes on the same machine.
    ///
    /// Max number of instances is 200. It is chosen in a way so that it's not possible to have
    /// port numbers that conflict with each other.
    ///
    /// Changes to the following port numbers:
    /// - `DISCOVERY_PORT`: default + `instance` - 1
    /// - `AUTH_PORT`: default + `instance` * 100 - 100
    /// - `HTTP_RPC_PORT`: default - `instance` + 1
    /// - `WS_RPC_PORT`: default + `instance` * 2 - 2
    #[arg(long, value_name = "INSTANCE", global = true, default_value_t = 1, value_parser = value_parser!(u16).range(..=200))]
    pub instance: u16,

    /// Sets all ports to unused, allowing the OS to choose random unused ports when sockets are
    /// bound.
    ///
    /// Mutually exclusive with `--instance`.
    #[arg(long, conflicts_with = "instance", global = true)]
    pub with_unused_ports: bool,

    /// Bitfinity Args
    #[command(flatten)]
    pub bitfinity: reth_node_core::args::BitfinityImportArgs,

    /// All datadir related arguments
    #[command(flatten)]
    pub datadir: DatadirArgs,

    /// All networking related arguments
    #[command(flatten)]
    pub network: NetworkArgs,

    /// All rpc related arguments
    #[command(flatten)]
    pub rpc: RpcServerArgs,

    /// All txpool related arguments with --txpool prefix
    #[command(flatten)]
    pub txpool: TxPoolArgs,

    /// All payload builder related arguments
    #[command(flatten)]
    pub builder: PayloadBuilderArgs,

    /// All debug related arguments with --debug prefix
    #[command(flatten)]
    pub debug: DebugArgs,

    /// All database related arguments
    #[command(flatten)]
    pub db: DatabaseArgs,

    /// All dev related arguments with --dev prefix
    #[command(flatten)]
    pub dev: DevArgs,

    /// All pruning related arguments
    #[command(flatten)]
    pub pruning: PruningArgs,

    /// Engine cli arguments
    #[command(flatten, next_help_heading = "Engine")]
    pub engine: EngineArgs,

    /// Additional cli arguments
    #[command(flatten, next_help_heading = "Extension")]
    pub ext: Ext,
}

impl<
        // C: ChainSpecParser
        Ext: clap::Args + fmt::Debug,
    > NodeCommand<Ext>
{
    /// Parsers only the default CLI arguments
    pub fn parse_args() -> Self {
        Self::parse()
    }

    /// Parsers only the default [`NodeCommand`] arguments from the given iterator
    pub fn try_parse_args_from<I, T>(itr: I) -> Result<Self, clap::error::Error>
    where
        I: IntoIterator<Item = T>,
        T: Into<OsString> + Clone,
    {
        Self::try_parse_from(itr)
    }
}

impl<
        // C: ChainSpecParser<ChainSpec: EthChainSpec + EthereumHardforks>,
        Ext: clap::Args + fmt::Debug,
    > NodeCommand<Ext>
{
    /// Launches the node
    ///
    /// This transforms the node command into a node config and launches the node using the given
    /// closure.
    pub async fn execute<L, Fut>(self, ctx: CliContext, launcher: L) -> eyre::Result<()>
    where
        L: FnOnce(WithLaunchContext<NodeBuilder<Arc<DatabaseEnv>, ChainSpec>>, Ext) -> Fut,
        Fut: Future<Output = eyre::Result<()>>,
    {
        tracing::info!(target: "reth::cli", version = ?version::SHORT_VERSION, "Starting reth");

        let Self {
            datadir,
            config,
            // chain,
            metrics,
            instance,
            with_unused_ports,
            network,
            rpc,
            txpool,
            builder,
            debug,
            db,
            dev,
            pruning,
            ext,
<<<<<<< HEAD
            bitfinity,
=======
            engine,
>>>>>>> 90c514ca
        } = self;

        let chain = {
            let mut chain = reth_downloaders::bitfinity_evm_client::BitfinityEvmClient::fetch_chain_spec_with_fallback(bitfinity.rpc_url.to_owned(), bitfinity.backup_rpc_url.clone()).await?;
            if let Some(send_raw_transaction_rpc_url) = &bitfinity.send_raw_transaction_rpc_url {
                chain.bitfinity_evm_url = Some(send_raw_transaction_rpc_url.to_owned());
            }
            Arc::new(chain)
        };

        // set up node config
        let mut node_config = NodeConfig {
            datadir,
            config: config.clone(),
            chain: chain.clone(),
            metrics,
            instance,
            network,
            rpc,
            txpool,
            builder,
            debug,
            db,
            dev,
            pruning,
<<<<<<< HEAD
            bitfinity_import_arg: bitfinity,
=======
            engine,
>>>>>>> 90c514ca
        };

        let data_dir = node_config.datadir();
        let db_path = data_dir.db();

        tracing::info!(target: "reth::cli", path = ?db_path, "Opening database");
        let database = Arc::new(init_db(db_path.clone(), self.db.database_args())?.with_metrics());

        if with_unused_ports {
            node_config = node_config.with_unused_ports();
        }

        let builder = NodeBuilder::new(node_config)
            .with_database(database)
            .with_launch_context(ctx.task_executor);

        launcher(builder, ext).await
    }
}

/// No Additional arguments
#[derive(Debug, Clone, Copy, Default, Args)]
#[non_exhaustive]
pub struct NoArgs;

#[cfg(test)]
mod tests {
    use super::*;
    use reth_discv4::DEFAULT_DISCOVERY_PORT;
    use std::net::{IpAddr, Ipv4Addr};

    // #[test]
    // fn parse_help_node_command() {
    //     let err = NodeCommand::<EthereumChainSpecParser>::try_parse_args_from(["reth", "--help"])
    //         .unwrap_err();
    //     assert_eq!(err.kind(), clap::error::ErrorKind::DisplayHelp);
    // }

    // #[test]
    // fn parse_common_node_command_chain_args() {
    //     for chain in SUPPORTED_CHAINS {
    //         let args: NodeCommand = NodeCommand::parse_from(["reth", "--chain", chain]);
    //         assert_eq!(args.chain.chain, chain.parse::<reth_chainspec::Chain>().unwrap());
    //     }
    // }

    #[test]
    fn parse_discovery_addr() {
        let cmd: NodeCommand =
            NodeCommand::try_parse_args_from(["reth", "--discovery.addr", "127.0.0.1"]).unwrap();
        assert_eq!(cmd.network.discovery.addr, IpAddr::V4(Ipv4Addr::LOCALHOST));
    }

    #[test]
    fn parse_addr() {
        let cmd: NodeCommand = NodeCommand::try_parse_args_from([
            "reth",
            "--discovery.addr",
            "127.0.0.1",
            "--addr",
            "127.0.0.1",
        ])
        .unwrap();
        assert_eq!(cmd.network.discovery.addr, IpAddr::V4(Ipv4Addr::LOCALHOST));
        assert_eq!(cmd.network.addr, IpAddr::V4(Ipv4Addr::LOCALHOST));
    }

    #[test]
    fn parse_discovery_port() {
        let cmd: NodeCommand =
            NodeCommand::try_parse_args_from(["reth", "--discovery.port", "300"]).unwrap();
        assert_eq!(cmd.network.discovery.port, 300);
    }

    #[test]
    fn parse_port() {
        let cmd: NodeCommand =
            NodeCommand::try_parse_args_from(["reth", "--discovery.port", "300", "--port", "99"])
                .unwrap();
        assert_eq!(cmd.network.discovery.port, 300);
        assert_eq!(cmd.network.port, 99);
    }

    #[test]
    fn parse_metrics_port() {
        let cmd: NodeCommand =
            NodeCommand::try_parse_args_from(["reth", "--metrics", "9001"]).unwrap();
        assert_eq!(cmd.metrics, Some(SocketAddr::new(IpAddr::V4(Ipv4Addr::LOCALHOST), 9001)));

        let cmd: NodeCommand =
            NodeCommand::try_parse_args_from(["reth", "--metrics", ":9001"]).unwrap();
        assert_eq!(cmd.metrics, Some(SocketAddr::new(IpAddr::V4(Ipv4Addr::LOCALHOST), 9001)));

        let cmd: NodeCommand =
            NodeCommand::try_parse_args_from(["reth", "--metrics", "localhost:9001"]).unwrap();
        assert_eq!(cmd.metrics, Some(SocketAddr::new(IpAddr::V4(Ipv4Addr::LOCALHOST), 9001)));
    }

    // #[test]
    // fn parse_config_path() {
    //     let cmd: NodeCommand =
    //         NodeCommand::try_parse_args_from(["reth", "--config", "my/path/to/reth.toml"]).unwrap();
    //     // always store reth.toml in the data dir, not the chain specific data dir
    //     let data_dir = cmd.datadir.resolve_datadir(cmd.chain.chain);
    //     let config_path = cmd.config.unwrap_or_else(|| data_dir.config());
    //     assert_eq!(config_path, Path::new("my/path/to/reth.toml"));

    //     let cmd: NodeCommand = NodeCommand::try_parse_args_from(["reth"]).unwrap();

    //     // always store reth.toml in the data dir, not the chain specific data dir
    //     let data_dir = cmd.datadir.resolve_datadir(cmd.chain.chain);
    //     let config_path = cmd.config.clone().unwrap_or_else(|| data_dir.config());
    //     let end = format!("{}/reth.toml", SUPPORTED_CHAINS[0]);
    //     assert!(config_path.ends_with(end), "{:?}", cmd.config);
    // }

    // #[test]
    // fn parse_db_path() {
    //     let cmd: NodeCommand = NodeCommand::try_parse_args_from(["reth"]).unwrap();
    //     let data_dir = cmd.datadir.resolve_datadir(cmd.chain.chain);

    //     let db_path = data_dir.db();
    //     let end = format!("reth/{}/db", SUPPORTED_CHAINS[0]);
    //     assert!(db_path.ends_with(end), "{:?}", cmd.config);

    //     let cmd: NodeCommand =
    //         NodeCommand::try_parse_args_from(["reth", "--datadir", "my/custom/path"]).unwrap();
    //     let data_dir = cmd.datadir.resolve_datadir(cmd.chain.chain);

    //     let db_path = data_dir.db();
    //     assert_eq!(db_path, Path::new("my/custom/path/db"));
    // }

    #[test]
    fn parse_instance() {
        let mut cmd: NodeCommand = NodeCommand::parse_from(["reth"]);
        cmd.rpc.adjust_instance_ports(cmd.instance);
        cmd.network.port = DEFAULT_DISCOVERY_PORT + cmd.instance - 1;
        // check rpc port numbers
        assert_eq!(cmd.rpc.auth_port, 8551);
        assert_eq!(cmd.rpc.http_port, 8545);
        assert_eq!(cmd.rpc.ws_port, 8546);
        // check network listening port number
        assert_eq!(cmd.network.port, 30303);

        let mut cmd: NodeCommand = NodeCommand::parse_from(["reth", "--instance", "2"]);
        cmd.rpc.adjust_instance_ports(cmd.instance);
        cmd.network.port = DEFAULT_DISCOVERY_PORT + cmd.instance - 1;
        // check rpc port numbers
        assert_eq!(cmd.rpc.auth_port, 8651);
        assert_eq!(cmd.rpc.http_port, 8544);
        assert_eq!(cmd.rpc.ws_port, 8548);
        // check network listening port number
        assert_eq!(cmd.network.port, 30304);

        let mut cmd: NodeCommand = NodeCommand::parse_from(["reth", "--instance", "3"]);
        cmd.rpc.adjust_instance_ports(cmd.instance);
        cmd.network.port = DEFAULT_DISCOVERY_PORT + cmd.instance - 1;
        // check rpc port numbers
        assert_eq!(cmd.rpc.auth_port, 8751);
        assert_eq!(cmd.rpc.http_port, 8543);
        assert_eq!(cmd.rpc.ws_port, 8550);
        // check network listening port number
        assert_eq!(cmd.network.port, 30305);
    }

    #[test]
    fn parse_with_unused_ports() {
        let cmd: NodeCommand = NodeCommand::parse_from(["reth", "--with-unused-ports"]);
        assert!(cmd.with_unused_ports);
    }

    // #[test]
    // fn with_unused_ports_conflicts_with_instance() {
    //     let err = NodeCommand::<EthereumChainSpecParser>::try_parse_args_from([
    //         "reth",
    //         "--with-unused-ports",
    //         "--instance",
    //         "2",
    //     ])
    //     .unwrap_err();
    //     assert_eq!(err.kind(), clap::error::ErrorKind::ArgumentConflict);
    // }

    #[test]
    fn with_unused_ports_check_zero() {
        let mut cmd: NodeCommand = NodeCommand::parse_from(["reth"]);
        cmd.rpc = cmd.rpc.with_unused_ports();
        cmd.network = cmd.network.with_unused_ports();

        // make sure the rpc ports are zero
        assert_eq!(cmd.rpc.auth_port, 0);
        assert_eq!(cmd.rpc.http_port, 0);
        assert_eq!(cmd.rpc.ws_port, 0);

        // make sure the network ports are zero
        assert_eq!(cmd.network.port, 0);
        assert_eq!(cmd.network.discovery.port, 0);

        // make sure the ipc path is not the default
        assert_ne!(cmd.rpc.ipcpath, String::from("/tmp/reth.ipc"));
    }
}<|MERGE_RESOLUTION|>--- conflicted
+++ resolved
@@ -170,11 +170,8 @@
             dev,
             pruning,
             ext,
-<<<<<<< HEAD
+            engine,
             bitfinity,
-=======
-            engine,
->>>>>>> 90c514ca
         } = self;
 
         let chain = {
@@ -200,11 +197,8 @@
             db,
             dev,
             pruning,
-<<<<<<< HEAD
+            engine,
             bitfinity_import_arg: bitfinity,
-=======
-            engine,
->>>>>>> 90c514ca
         };
 
         let data_dir = node_config.datadir();
