--- conflicted
+++ resolved
@@ -9,34 +9,8 @@
     CancunPayloadFields, ExecutionPayload, ExecutionPayloadSidecar, ExecutionPayloadV1,
     ExecutionPayloadV2, ExecutionPayloadV3, PraguePayloadFields,
 };
-<<<<<<< HEAD
-use reth_primitives_traits::BlockBody as _;
-
-/// Converts [`ExecutionPayloadV1`] to [`Block`]
-pub fn try_payload_v1_to_block(payload: ExecutionPayloadV1) -> Result<Block, PayloadError> {
-    if payload.extra_data.len() > MAXIMUM_EXTRA_DATA_SIZE {
-        return Err(PayloadError::ExtraData(payload.extra_data));
-    }
-
-    if payload.base_fee_per_gas.is_zero() {
-        return Err(PayloadError::BaseFee(payload.base_fee_per_gas));
-    }
-
-    let transactions = payload
-        .transactions
-        .iter()
-        .map(|tx| {
-            let mut buf = tx.as_ref();
-
-            let tx = TransactionSigned::decode_2718(&mut buf).map_err(alloy_rlp::Error::from)?;
-
-            if !buf.is_empty() {
-                return Err(alloy_rlp::Error::UnexpectedLength);
-            }
-=======
 use reth_primitives::{BlockBody, SealedBlock};
 use reth_primitives_traits::{BlockBody as _, SignedTransaction};
->>>>>>> 31f77fbb
 
 /// Converts [`SealedBlock`] to [`ExecutionPayload`]
 pub fn block_to_payload<T: SignedTransaction>(
@@ -129,124 +103,7 @@
     }
 }
 
-<<<<<<< HEAD
-/// Converts [`ExecutionPayloadFieldV2`] to [`ExecutionPayload`]
-pub fn convert_payload_field_v2_to_payload(value: ExecutionPayloadFieldV2) -> ExecutionPayload {
-    match value {
-        ExecutionPayloadFieldV2::V1(payload) => ExecutionPayload::V1(payload),
-        ExecutionPayloadFieldV2::V2(payload) => ExecutionPayload::V2(payload),
-    }
-}
-
-/// Converts [`ExecutionPayloadV2`] to [`ExecutionPayloadInputV2`].
-///
-/// An [`ExecutionPayloadInputV2`] should have a [`Some`] withdrawals field if shanghai is active,
-/// otherwise the withdrawals field should be [`None`], so the `is_shanghai_active` argument is
-/// provided which will either:
-/// - include the withdrawals field as [`Some`] if true
-/// - set the withdrawals field to [`None`] if false
-pub fn convert_payload_v2_to_payload_input_v2(
-    value: ExecutionPayloadV2,
-    is_shanghai_active: bool,
-) -> ExecutionPayloadInputV2 {
-    ExecutionPayloadInputV2 {
-        execution_payload: value.payload_inner,
-        withdrawals: is_shanghai_active.then_some(value.withdrawals),
-    }
-}
-
-/// Converts [`ExecutionPayloadInputV2`] to [`ExecutionPayload`]
-pub fn convert_payload_input_v2_to_payload(value: ExecutionPayloadInputV2) -> ExecutionPayload {
-    match value.withdrawals {
-        Some(withdrawals) => ExecutionPayload::V2(ExecutionPayloadV2 {
-            payload_inner: value.execution_payload,
-            withdrawals,
-        }),
-        None => ExecutionPayload::V1(value.execution_payload),
-    }
-}
-
-/// Converts [`SealedBlock`] to [`ExecutionPayloadInputV2`]
-pub fn convert_block_to_payload_input_v2(value: SealedBlock) -> ExecutionPayloadInputV2 {
-    ExecutionPayloadInputV2 {
-        withdrawals: value.body.withdrawals.clone().map(Withdrawals::into_inner),
-        execution_payload: block_to_payload_v1(value),
-    }
-}
-
-/// Tries to create a new unsealed block from the given payload and payload sidecar.
-///
-/// Performs additional validation of `extra_data` and `base_fee_per_gas` fields.
-///
-/// # Note
-///
-/// The log bloom is assumed to be validated during serialization.
-///
-/// See <https://github.com/ethereum/go-ethereum/blob/79a478bb6176425c2400e949890e668a3d9a3d05/core/beacon/types.go#L145>
-pub fn try_into_block(
-    value: ExecutionPayload,
-    sidecar: &ExecutionPayloadSidecar,
-) -> Result<Block, PayloadError> {
-    let mut base_payload = match value {
-        ExecutionPayload::V1(payload) => try_payload_v1_to_block(payload)?,
-        ExecutionPayload::V2(payload) => try_payload_v2_to_block(payload)?,
-        ExecutionPayload::V3(payload) => try_payload_v3_to_block(payload)?,
-    };
-
-    base_payload.header.parent_beacon_block_root = sidecar.parent_beacon_block_root();
-    base_payload.header.requests_hash = sidecar.requests_hash();
-
-    Ok(base_payload)
-}
-
-/// Tries to create a sealed new block from the given payload and payload sidecar.
-///
-/// Uses [`try_into_block`] to convert from the [`ExecutionPayload`] to [`Block`] and seals the
-/// block with its hash.
-///
-/// Uses [`validate_block_hash`] to validate the payload block hash and ultimately return the
-/// [`SealedBlock`].
-///
-/// # Note
-///
-/// Empty ommers, nonce, difficulty, and execution request values are validated upon computing block
-/// hash and comparing the value with `payload.block_hash`.
-pub fn try_into_sealed_block(
-    payload: ExecutionPayload,
-    sidecar: &ExecutionPayloadSidecar,
-) -> Result<SealedBlock, PayloadError> {
-    let block_hash = payload.block_hash();
-    let base_payload = try_into_block(payload, sidecar)?;
-
-    // validate block hash and return
-    validate_block_hash(block_hash, base_payload)
-}
-
-/// Takes the expected block hash and [`Block`], validating the block and converting it into a
-/// [`SealedBlock`].
-///
-/// If the provided block hash does not match the block hash computed from the provided block, this
-/// returns [`PayloadError::BlockHash`].
-#[inline]
-pub fn validate_block_hash(
-    expected_block_hash: B256,
-    block: Block,
-) -> Result<SealedBlock, PayloadError> {
-    let sealed_block = block.seal_slow();
-    if expected_block_hash != sealed_block.hash() {
-        return Err(PayloadError::BlockHash {
-            execution: sealed_block.hash(),
-            consensus: expected_block_hash,
-        });
-    }
-
-    Ok(sealed_block)
-}
-
-/// Converts [`Block`] to [`ExecutionPayloadBodyV1`]
-=======
 /// Converts a [`reth_primitives_traits::Block`] to [`ExecutionPayloadBodyV1`]
->>>>>>> 31f77fbb
 pub fn convert_to_payload_body_v1(
     value: impl reth_primitives_traits::Block,
 ) -> ExecutionPayloadBodyV1 {
