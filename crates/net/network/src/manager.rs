//! High level network management.
//!
//! The [`NetworkManager`] contains the state of the network as a whole. It controls how connections
//! are handled and keeps track of connections to peers.
//!
//! ## Capabilities
//!
//! The network manages peers depending on their announced capabilities via their `RLPx` sessions. Most importantly the [Ethereum Wire Protocol](https://github.com/ethereum/devp2p/blob/master/caps/eth.md)(`eth`).
//!
//! ## Overview
//!
//! The [`NetworkManager`] is responsible for advancing the state of the `network`. The `network` is
//! made up of peer-to-peer connections between nodes that are available on the same network.
//! Responsible for peer discovery is ethereum's discovery protocol (discv4, discv5). If the address
//! (IP+port) of our node is published via discovery, remote peers can initiate inbound connections
//! to the local node. Once a (tcp) connection is established, both peers start to authenticate a [RLPx session](https://github.com/ethereum/devp2p/blob/master/rlpx.md) via a handshake. If the handshake was successful, both peers announce their capabilities and are now ready to exchange sub-protocol messages via the `RLPx` session.

use crate::{
    budget::{DEFAULT_BUDGET_TRY_DRAIN_NETWORK_HANDLE_CHANNEL, DEFAULT_BUDGET_TRY_DRAIN_SWARM},
    config::NetworkConfig,
    discovery::Discovery,
    error::{NetworkError, ServiceKind},
    eth_requests::IncomingEthRequest,
    import::{BlockImport, BlockImportOutcome, BlockValidation},
    listener::ConnectionListener,
    message::{NewBlockMessage, PeerMessage},
    metrics::{DisconnectMetrics, NetworkMetrics, NETWORK_POOL_TRANSACTIONS_SCOPE},
    network::{NetworkHandle, NetworkHandleMessage},
    peers::PeersManager,
    poll_nested_stream_with_budget,
    protocol::IntoRlpxSubProtocol,
    session::SessionManager,
    state::NetworkState,
    swarm::{Swarm, SwarmEvent},
    transactions::NetworkTransactionEvent,
    FetchClient, NetworkBuilder,
};
use futures::{Future, StreamExt};
use parking_lot::Mutex;
use reth_eth_wire::{
    capability::CapabilityMessage, Capabilities, DisconnectReason, EthNetworkPrimitives,
    NetworkPrimitives,
};
use reth_fs_util::{self as fs, FsPathError};
use reth_metrics::common::mpsc::UnboundedMeteredSender;
use reth_network_api::{
    events::{PeerEvent, SessionInfo},
    test_utils::PeersHandle,
    EthProtocolInfo, NetworkEvent, NetworkStatus, PeerInfo, PeerRequest,
};
use reth_network_peers::{NodeRecord, PeerId};
use reth_network_types::ReputationChangeKind;
use reth_storage_api::BlockNumReader;
use reth_tasks::shutdown::GracefulShutdown;
use reth_tokio_util::EventSender;
use secp256k1::SecretKey;
use std::{
    net::SocketAddr,
    path::Path,
    pin::Pin,
    sync::{
        atomic::{AtomicU64, AtomicUsize, Ordering},
        Arc,
    },
    task::{Context, Poll},
    time::{Duration, Instant},
};
use tokio::sync::mpsc::{self, error::TrySendError};
use tokio_stream::wrappers::UnboundedReceiverStream;
use tracing::{debug, error, trace, warn};

#[cfg_attr(doc, aquamarine::aquamarine)]
// TODO: Inlined diagram due to a bug in aquamarine library, should become an include when it's
// fixed. See https://github.com/mersinvald/aquamarine/issues/50
// include_mmd!("docs/mermaid/network-manager.mmd")
/// Manages the _entire_ state of the network.
///
/// This is an endless [`Future`] that consistently drives the state of the entire network forward.
///
/// The [`NetworkManager`] is the container type for all parts involved with advancing the network.
///
/// ```mermaid
/// graph TB
///   handle(NetworkHandle)
///   events(NetworkEvents)
///   transactions(Transactions Task)
///   ethrequest(ETH Request Task)
///   discovery(Discovery Task)
///   subgraph NetworkManager
///     direction LR
///     subgraph Swarm
///         direction TB
///         B1[(Session Manager)]
///         B2[(Connection Lister)]
///         B3[(Network State)]
///     end
///  end
///  handle <--> |request response channel| NetworkManager
///  NetworkManager --> |Network events| events
///  transactions <--> |transactions| NetworkManager
///  ethrequest <--> |ETH request handing| NetworkManager
///  discovery --> |Discovered peers| NetworkManager
/// ```
#[derive(Debug)]
#[must_use = "The NetworkManager does nothing unless polled"]
pub struct NetworkManager<N: NetworkPrimitives = EthNetworkPrimitives> {
    /// The type that manages the actual network part, which includes connections.
    swarm: Swarm<N>,
    /// Underlying network handle that can be shared.
    handle: NetworkHandle<N>,
    /// Receiver half of the command channel set up between this type and the [`NetworkHandle`]
    from_handle_rx: UnboundedReceiverStream<NetworkHandleMessage<N>>,
    /// Handles block imports according to the `eth` protocol.
    block_import: Box<dyn BlockImport<N::Block>>,
    /// Sender for high level network events.
    event_sender: EventSender<NetworkEvent<PeerRequest<N>>>,
    /// Sender half to send events to the
    /// [`TransactionsManager`](crate::transactions::TransactionsManager) task, if configured.
    to_transactions_manager: Option<UnboundedMeteredSender<NetworkTransactionEvent<N>>>,
    /// Sender half to send events to the
    /// [`EthRequestHandler`](crate::eth_requests::EthRequestHandler) task, if configured.
    ///
    /// The channel that originally receives and bundles all requests from all sessions is already
    /// bounded. However, since handling an eth request is more I/O intensive than delegating
    /// them from the bounded channel to the eth-request channel, it is possible that this
    /// builds up if the node is flooded with requests.
    ///
    /// Even though nonmalicious requests are relatively cheap, it's possible to craft
    /// body requests with bogus data up until the allowed max message size limit.
    /// Thus, we use a bounded channel here to avoid unbounded build up if the node is flooded with
    /// requests. This channel size is set at
    /// [`ETH_REQUEST_CHANNEL_CAPACITY`](crate::builder::ETH_REQUEST_CHANNEL_CAPACITY)
    to_eth_request_handler: Option<mpsc::Sender<IncomingEthRequest<N>>>,
    /// Tracks the number of active session (connected peers).
    ///
    /// This is updated via internal events and shared via `Arc` with the [`NetworkHandle`]
    /// Updated by the `NetworkWorker` and loaded by the `NetworkService`.
    num_active_peers: Arc<AtomicUsize>,
    /// Metrics for the Network
    metrics: NetworkMetrics,
    /// Disconnect metrics for the Network
    disconnect_metrics: DisconnectMetrics,
}

// === impl NetworkManager ===
impl<N: NetworkPrimitives> NetworkManager<N> {
    /// Sets the dedicated channel for events indented for the
    /// [`TransactionsManager`](crate::transactions::TransactionsManager).
    pub fn set_transactions(&mut self, tx: mpsc::UnboundedSender<NetworkTransactionEvent<N>>) {
        self.to_transactions_manager =
            Some(UnboundedMeteredSender::new(tx, NETWORK_POOL_TRANSACTIONS_SCOPE));
    }

    /// Sets the dedicated channel for events indented for the
    /// [`EthRequestHandler`](crate::eth_requests::EthRequestHandler).
    pub fn set_eth_request_handler(&mut self, tx: mpsc::Sender<IncomingEthRequest<N>>) {
        self.to_eth_request_handler = Some(tx);
    }

    /// Adds an additional protocol handler to the `RLPx` sub-protocol list.
    pub fn add_rlpx_sub_protocol(&mut self, protocol: impl IntoRlpxSubProtocol) {
        self.swarm.add_rlpx_sub_protocol(protocol)
    }

    /// Returns the [`NetworkHandle`] that can be cloned and shared.
    ///
    /// The [`NetworkHandle`] can be used to interact with this [`NetworkManager`]
    pub const fn handle(&self) -> &NetworkHandle<N> {
        &self.handle
    }

    /// Returns the secret key used for authenticating sessions.
    pub const fn secret_key(&self) -> SecretKey {
        self.swarm.sessions().secret_key()
    }

    #[inline]
    fn update_poll_metrics(&self, start: Instant, poll_durations: NetworkManagerPollDurations) {
        let metrics = &self.metrics;

        let NetworkManagerPollDurations { acc_network_handle, acc_swarm } = poll_durations;

        // update metrics for whole poll function
        metrics.duration_poll_network_manager.set(start.elapsed().as_secs_f64());
        // update poll metrics for nested items
        metrics.acc_duration_poll_network_handle.set(acc_network_handle.as_secs_f64());
        metrics.acc_duration_poll_swarm.set(acc_swarm.as_secs_f64());
    }

    /// Creates the manager of a new network.
    ///
    /// The [`NetworkManager`] is an endless future that needs to be polled in order to advance the
    /// state of the entire network.
    pub async fn new<C: BlockNumReader + 'static>(
        config: NetworkConfig<C, N>,
    ) -> Result<Self, NetworkError> {
        let NetworkConfig {
            client,
            secret_key,
            discovery_v4_addr,
            mut discovery_v4_config,
            mut discovery_v5_config,
            listener_addr,
            peers_config,
            sessions_config,
            chain_id,
            block_import,
            network_mode,
            boot_nodes,
            executor,
            hello_message,
            status,
            fork_filter,
            dns_discovery_config,
            extra_protocols,
            tx_gossip_disabled,
            transactions_manager_config: _,
            nat,
        } = config;

        let peers_manager = PeersManager::new(peers_config);
        let peers_handle = peers_manager.handle();

        let incoming = ConnectionListener::bind(listener_addr).await.map_err(|err| {
            NetworkError::from_io_error(err, ServiceKind::Listener(listener_addr))
        })?;

        // retrieve the tcp address of the socket
        let listener_addr = incoming.local_address();

        // resolve boot nodes
        let resolved_boot_nodes =
            futures::future::try_join_all(boot_nodes.iter().map(|record| record.resolve())).await?;

        if let Some(disc_config) = discovery_v4_config.as_mut() {
            // merge configured boot nodes
            disc_config.bootstrap_nodes.extend(resolved_boot_nodes.clone());
            disc_config.add_eip868_pair("eth", status.forkid);
        }

        if let Some(discv5) = discovery_v5_config.as_mut() {
            // merge configured boot nodes
            discv5.extend_unsigned_boot_nodes(resolved_boot_nodes)
        }

        let discovery = Discovery::new(
            listener_addr,
            discovery_v4_addr,
            secret_key,
            discovery_v4_config,
            discovery_v5_config,
            dns_discovery_config,
        )
        .await?;
        // need to retrieve the addr here since provided port could be `0`
        let local_peer_id = discovery.local_id();
        let discv4 = discovery.discv4();
        let discv5 = discovery.discv5();

        let num_active_peers = Arc::new(AtomicUsize::new(0));

        let sessions = SessionManager::new(
            secret_key,
            sessions_config,
            executor,
            status,
            hello_message,
            fork_filter,
            extra_protocols,
        );

        let state = NetworkState::new(
            crate::state::BlockNumReader::new(client),
            discovery,
            peers_manager,
            Arc::clone(&num_active_peers),
        );

        let swarm = Swarm::new(incoming, sessions, state);

        let (to_manager_tx, from_handle_rx) = mpsc::unbounded_channel();

        let event_sender: EventSender<NetworkEvent<PeerRequest<N>>> = Default::default();

        let handle = NetworkHandle::new(
            Arc::clone(&num_active_peers),
            Arc::new(Mutex::new(listener_addr)),
            to_manager_tx,
            secret_key,
            local_peer_id,
            peers_handle,
            network_mode,
            Arc::new(AtomicU64::new(chain_id)),
            tx_gossip_disabled,
            discv4,
            discv5,
            event_sender.clone(),
            nat,
        );

        Ok(Self {
            swarm,
            handle,
            from_handle_rx: UnboundedReceiverStream::new(from_handle_rx),
            block_import,
            event_sender,
            to_transactions_manager: None,
            to_eth_request_handler: None,
            num_active_peers,
            metrics: Default::default(),
            disconnect_metrics: Default::default(),
        })
    }

    /// Create a new [`NetworkManager`] instance and start a [`NetworkBuilder`] to configure all
    /// components of the network
    ///
    /// ```
    /// use reth_network::{
    ///     config::rng_secret_key, EthNetworkPrimitives, NetworkConfig, NetworkManager,
    /// };
    /// use reth_network_peers::mainnet_nodes;
    /// use reth_storage_api::noop::NoopProvider;
    /// use reth_transaction_pool::TransactionPool;
    /// async fn launch<Pool: TransactionPool>(pool: Pool) {
    ///     // This block provider implementation is used for testing purposes.
    ///     let client = NoopProvider::default();
    ///
    ///     // The key that's used for encrypting sessions and to identify our node.
    ///     let local_key = rng_secret_key();
    ///
    ///     let config = NetworkConfig::<_, EthNetworkPrimitives>::builder(local_key)
    ///         .boot_nodes(mainnet_nodes())
    ///         .build(client.clone());
    ///     let transactions_manager_config = config.transactions_manager_config.clone();
    ///
    ///     // create the network instance
    ///     let (handle, network, transactions, request_handler) = NetworkManager::builder(config)
    ///         .await
    ///         .unwrap()
    ///         .transactions(pool, transactions_manager_config)
    ///         .request_handler(client)
    ///         .split_with_handle();
    /// }
    /// ```
    pub async fn builder<C: BlockNumReader + 'static>(
        config: NetworkConfig<C, N>,
    ) -> Result<NetworkBuilder<(), (), N>, NetworkError> {
        let network = Self::new(config).await?;
        Ok(network.into_builder())
    }

    /// Create a [`NetworkBuilder`] to configure all components of the network
    pub const fn into_builder(self) -> NetworkBuilder<(), (), N> {
        NetworkBuilder { network: self, transactions: (), request_handler: () }
    }

    /// Returns the [`SocketAddr`] that listens for incoming tcp connections.
    pub const fn local_addr(&self) -> SocketAddr {
        self.swarm.listener().local_address()
    }

    /// How many peers we're currently connected to.
    pub fn num_connected_peers(&self) -> usize {
        self.swarm.state().num_active_peers()
    }

    /// Returns the [`PeerId`] used in the network.
    pub fn peer_id(&self) -> &PeerId {
        self.handle.peer_id()
    }

    /// Returns an iterator over all peers in the peer set.
    pub fn all_peers(&self) -> impl Iterator<Item = NodeRecord> + '_ {
        self.swarm.state().peers().iter_peers()
    }

    /// Returns the number of peers in the peer set.
    pub fn num_known_peers(&self) -> usize {
        self.swarm.state().peers().num_known_peers()
    }

    /// Returns a new [`PeersHandle`] that can be cloned and shared.
    ///
    /// The [`PeersHandle`] can be used to interact with the network's peer set.
    pub fn peers_handle(&self) -> PeersHandle {
        self.swarm.state().peers().handle()
    }

    /// Collect the peers from the [`NetworkManager`] and write them to the given
    /// `persistent_peers_file`.
    pub fn write_peers_to_file(&self, persistent_peers_file: &Path) -> Result<(), FsPathError> {
        let known_peers = self.all_peers().collect::<Vec<_>>();
        persistent_peers_file.parent().map(fs::create_dir_all).transpose()?;
        reth_fs_util::write_json_file(persistent_peers_file, &known_peers)?;
        Ok(())
    }

    /// Returns a new [`FetchClient`] that can be cloned and shared.
    ///
    /// The [`FetchClient`] is the entrypoint for sending requests to the network.
    pub fn fetch_client(&self) -> FetchClient<N> {
        self.swarm.state().fetch_client()
    }

    /// Returns the current [`NetworkStatus`] for the local node.
    pub fn status(&self) -> NetworkStatus {
        let sessions = self.swarm.sessions();
        let status = sessions.status();
        let hello_message = sessions.hello_message();

        #[allow(deprecated)]
        NetworkStatus {
            client_version: hello_message.client_version,
            protocol_version: hello_message.protocol_version as u64,
            eth_protocol_info: EthProtocolInfo {
<<<<<<< HEAD
                difficulty: Some(status.total_difficulty),
=======
                difficulty: None,
>>>>>>> 31f77fbb
                head: status.blockhash,
                network: status.chain.id(),
                genesis: status.genesis,
                config: Default::default(),
            },
        }
    }

    /// Event hook for an unexpected message from the peer.
    fn on_invalid_message(
        &mut self,
        peer_id: PeerId,
        _capabilities: Arc<Capabilities>,
        _message: CapabilityMessage<N>,
    ) {
        trace!(target: "net", ?peer_id, "received unexpected message");
        self.swarm
            .state_mut()
            .peers_mut()
            .apply_reputation_change(&peer_id, ReputationChangeKind::BadProtocol);
    }

    /// Sends an event to the [`TransactionsManager`](crate::transactions::TransactionsManager) if
    /// configured.
    fn notify_tx_manager(&self, event: NetworkTransactionEvent<N>) {
        if let Some(ref tx) = self.to_transactions_manager {
            let _ = tx.send(event);
        }
    }

    /// Sends an event to the [`EthRequestManager`](crate::eth_requests::EthRequestHandler) if
    /// configured.
    fn delegate_eth_request(&self, event: IncomingEthRequest<N>) {
        if let Some(ref reqs) = self.to_eth_request_handler {
            let _ = reqs.try_send(event).map_err(|e| {
                if let TrySendError::Full(_) = e {
                    debug!(target:"net", "EthRequestHandler channel is full!");
                    self.metrics.total_dropped_eth_requests_at_full_capacity.increment(1);
                }
            });
        }
    }

    /// Handle an incoming request from the peer
    fn on_eth_request(&self, peer_id: PeerId, req: PeerRequest<N>) {
        match req {
            PeerRequest::GetBlockHeaders { request, response } => {
                self.delegate_eth_request(IncomingEthRequest::GetBlockHeaders {
                    peer_id,
                    request,
                    response,
                })
            }
            PeerRequest::GetBlockBodies { request, response } => {
                self.delegate_eth_request(IncomingEthRequest::GetBlockBodies {
                    peer_id,
                    request,
                    response,
                })
            }
            PeerRequest::GetNodeData { request, response } => {
                self.delegate_eth_request(IncomingEthRequest::GetNodeData {
                    peer_id,
                    request,
                    response,
                })
            }
            PeerRequest::GetReceipts { request, response } => {
                self.delegate_eth_request(IncomingEthRequest::GetReceipts {
                    peer_id,
                    request,
                    response,
                })
            }
            PeerRequest::GetPooledTransactions { request, response } => {
                self.notify_tx_manager(NetworkTransactionEvent::GetPooledTransactions {
                    peer_id,
                    request,
                    response,
                });
            }
        }
    }

    /// Invoked after a `NewBlock` message from the peer was validated
    fn on_block_import_result(&mut self, outcome: BlockImportOutcome<N::Block>) {
        let BlockImportOutcome { peer, result } = outcome;
        match result {
            Ok(validated_block) => match validated_block {
                BlockValidation::ValidHeader { block } => {
                    self.swarm.state_mut().update_peer_block(&peer, block.hash, block.number());
                    self.swarm.state_mut().announce_new_block(block);
                }
                BlockValidation::ValidBlock { block } => {
                    self.swarm.state_mut().announce_new_block_hash(block);
                }
            },
            Err(_err) => {
                self.swarm
                    .state_mut()
                    .peers_mut()
                    .apply_reputation_change(&peer, ReputationChangeKind::BadBlock);
            }
        }
    }

    /// Enforces [EIP-3675](https://eips.ethereum.org/EIPS/eip-3675#devp2p) consensus rules for the network protocol
    ///
    /// Depending on the mode of the network:
    ///    - disconnect peer if in POS
    ///    - execute the closure if in POW
    fn within_pow_or_disconnect<F>(&mut self, peer_id: PeerId, only_pow: F)
    where
        F: FnOnce(&mut Self),
    {
        // reject message in POS
        if self.handle.mode().is_stake() {
            // connections to peers which send invalid messages should be terminated
            self.swarm
                .sessions_mut()
                .disconnect(peer_id, Some(DisconnectReason::SubprotocolSpecific));
        } else {
            only_pow(self);
        }
    }

    /// Handles a received Message from the peer's session.
    fn on_peer_message(&mut self, peer_id: PeerId, msg: PeerMessage<N>) {
        match msg {
            PeerMessage::NewBlockHashes(hashes) => {
                self.within_pow_or_disconnect(peer_id, |this| {
                    // update peer's state, to track what blocks this peer has seen
                    this.swarm.state_mut().on_new_block_hashes(peer_id, hashes.0)
                })
            }
            PeerMessage::NewBlock(block) => {
                self.within_pow_or_disconnect(peer_id, move |this| {
                    this.swarm.state_mut().on_new_block(peer_id, block.hash);
                    // start block import process
                    this.block_import.on_new_block(peer_id, block);
                });
            }
            PeerMessage::PooledTransactions(msg) => {
                self.notify_tx_manager(NetworkTransactionEvent::IncomingPooledTransactionHashes {
                    peer_id,
                    msg,
                });
            }
            PeerMessage::EthRequest(req) => {
                self.on_eth_request(peer_id, req);
            }
            PeerMessage::ReceivedTransaction(msg) => {
                self.notify_tx_manager(NetworkTransactionEvent::IncomingTransactions {
                    peer_id,
                    msg,
                });
            }
            PeerMessage::SendTransactions(_) => {
                unreachable!("Not emitted by session")
            }
            PeerMessage::Other(other) => {
                debug!(target: "net", message_id=%other.id, "Ignoring unsupported message");
            }
        }
    }

    /// Handler for received messages from a handle
    fn on_handle_message(&mut self, msg: NetworkHandleMessage<N>) {
        match msg {
            NetworkHandleMessage::DiscoveryListener(tx) => {
                self.swarm.state_mut().discovery_mut().add_listener(tx);
            }
            NetworkHandleMessage::AnnounceBlock(block, hash) => {
                if self.handle.mode().is_stake() {
                    // See [EIP-3675](https://eips.ethereum.org/EIPS/eip-3675#devp2p)
                    warn!(target: "net", "Peer performed block propagation, but it is not supported in proof of stake (EIP-3675)");
                    return;
                }
                let msg = NewBlockMessage { hash, block: Arc::new(block) };
                self.swarm.state_mut().announce_new_block(msg);
            }
            NetworkHandleMessage::EthRequest { peer_id, request } => {
                self.swarm.sessions_mut().send_message(&peer_id, PeerMessage::EthRequest(request))
            }
            NetworkHandleMessage::SendTransaction { peer_id, msg } => {
                self.swarm.sessions_mut().send_message(&peer_id, PeerMessage::SendTransactions(msg))
            }
            NetworkHandleMessage::SendPooledTransactionHashes { peer_id, msg } => self
                .swarm
                .sessions_mut()
                .send_message(&peer_id, PeerMessage::PooledTransactions(msg)),
            NetworkHandleMessage::AddTrustedPeerId(peer_id) => {
                self.swarm.state_mut().add_trusted_peer_id(peer_id);
            }
            NetworkHandleMessage::AddPeerAddress(peer, kind, addr) => {
                // only add peer if we are not shutting down
                if !self.swarm.is_shutting_down() {
                    self.swarm.state_mut().add_peer_kind(peer, kind, addr);
                }
            }
            NetworkHandleMessage::RemovePeer(peer_id, kind) => {
                self.swarm.state_mut().remove_peer_kind(peer_id, kind);
            }
            NetworkHandleMessage::DisconnectPeer(peer_id, reason) => {
                self.swarm.sessions_mut().disconnect(peer_id, reason);
            }
            NetworkHandleMessage::ConnectPeer(peer_id, kind, addr) => {
                self.swarm.state_mut().add_and_connect(peer_id, kind, addr);
            }
            NetworkHandleMessage::SetNetworkState(net_state) => {
                // Sets network connection state between Active and Hibernate.
                // If hibernate stops the node to fill new outbound
                // connections, this is beneficial for sync stages that do not require a network
                // connection.
                self.swarm.on_network_state_change(net_state);
            }

            NetworkHandleMessage::Shutdown(tx) => {
                self.perform_network_shutdown();
                let _ = tx.send(());
            }
            NetworkHandleMessage::ReputationChange(peer_id, kind) => {
                self.swarm.state_mut().peers_mut().apply_reputation_change(&peer_id, kind);
            }
            NetworkHandleMessage::GetReputationById(peer_id, tx) => {
                let _ = tx.send(self.swarm.state_mut().peers().get_reputation(&peer_id));
            }
            NetworkHandleMessage::FetchClient(tx) => {
                let _ = tx.send(self.fetch_client());
            }
            NetworkHandleMessage::GetStatus(tx) => {
                let _ = tx.send(self.status());
            }
            NetworkHandleMessage::StatusUpdate { head } => {
                if let Some(transition) = self.swarm.sessions_mut().on_status_update(head) {
                    self.swarm.state_mut().update_fork_id(transition.current);
                }
            }
            NetworkHandleMessage::GetPeerInfos(tx) => {
                let _ = tx.send(self.get_peer_infos());
            }
            NetworkHandleMessage::GetPeerInfoById(peer_id, tx) => {
                let _ = tx.send(self.get_peer_info_by_id(peer_id));
            }
            NetworkHandleMessage::GetPeerInfosByIds(peer_ids, tx) => {
                let _ = tx.send(self.get_peer_infos_by_ids(peer_ids));
            }
            NetworkHandleMessage::GetPeerInfosByPeerKind(kind, tx) => {
                let peer_ids = self.swarm.state().peers().peers_by_kind(kind);
                let _ = tx.send(self.get_peer_infos_by_ids(peer_ids));
            }
            NetworkHandleMessage::AddRlpxSubProtocol(proto) => self.add_rlpx_sub_protocol(proto),
            NetworkHandleMessage::GetTransactionsHandle(tx) => {
                if let Some(ref tx_inner) = self.to_transactions_manager {
                    let _ = tx_inner.send(NetworkTransactionEvent::GetTransactionsHandle(tx));
                } else {
                    let _ = tx.send(None);
                }
            }
            NetworkHandleMessage::EthMessage { peer_id, message } => {
                self.swarm.sessions_mut().send_message(&peer_id, message)
            }
        }
    }

    fn on_swarm_event(&mut self, event: SwarmEvent<N>) {
        // handle event
        match event {
            SwarmEvent::ValidMessage { peer_id, message } => self.on_peer_message(peer_id, message),
            SwarmEvent::InvalidCapabilityMessage { peer_id, capabilities, message } => {
                self.on_invalid_message(peer_id, capabilities, message);
                self.metrics.invalid_messages_received.increment(1);
            }
            SwarmEvent::TcpListenerClosed { remote_addr } => {
                trace!(target: "net", ?remote_addr, "TCP listener closed.");
            }
            SwarmEvent::TcpListenerError(err) => {
                trace!(target: "net", %err, "TCP connection error.");
            }
            SwarmEvent::IncomingTcpConnection { remote_addr, session_id } => {
                trace!(target: "net", ?session_id, ?remote_addr, "Incoming connection");
                self.metrics.total_incoming_connections.increment(1);
                self.metrics
                    .incoming_connections
                    .set(self.swarm.state().peers().num_inbound_connections() as f64);
            }
            SwarmEvent::OutgoingTcpConnection { remote_addr, peer_id } => {
                trace!(target: "net", ?remote_addr, ?peer_id, "Starting outbound connection.");
                self.metrics.total_outgoing_connections.increment(1);
                self.update_pending_connection_metrics()
            }
            SwarmEvent::SessionEstablished {
                peer_id,
                remote_addr,
                client_version,
                capabilities,
                version,
                messages,
                status,
                direction,
            } => {
                let total_active = self.num_active_peers.fetch_add(1, Ordering::Relaxed) + 1;
                self.metrics.connected_peers.set(total_active as f64);
                debug!(
                    target: "net",
                    ?remote_addr,
                    %client_version,
                    ?peer_id,
                    ?total_active,
                    kind=%direction,
                    peer_enode=%NodeRecord::new(remote_addr, peer_id),
                    "Session established"
                );

                if direction.is_incoming() {
                    self.swarm
                        .state_mut()
                        .peers_mut()
                        .on_incoming_session_established(peer_id, remote_addr);
                }

                if direction.is_outgoing() {
                    self.swarm.state_mut().peers_mut().on_active_outgoing_established(peer_id);
                }

                self.update_active_connection_metrics();

                let session_info = SessionInfo {
                    peer_id,
                    remote_addr,
                    client_version,
                    capabilities,
                    status,
                    version,
                };

                self.event_sender
                    .notify(NetworkEvent::ActivePeerSession { info: session_info, messages });
            }
            SwarmEvent::PeerAdded(peer_id) => {
                trace!(target: "net", ?peer_id, "Peer added");
                self.event_sender.notify(NetworkEvent::Peer(PeerEvent::PeerAdded(peer_id)));
                self.metrics.tracked_peers.set(self.swarm.state().peers().num_known_peers() as f64);
            }
            SwarmEvent::PeerRemoved(peer_id) => {
                trace!(target: "net", ?peer_id, "Peer dropped");
                self.event_sender.notify(NetworkEvent::Peer(PeerEvent::PeerRemoved(peer_id)));
                self.metrics.tracked_peers.set(self.swarm.state().peers().num_known_peers() as f64);
            }
            SwarmEvent::SessionClosed { peer_id, remote_addr, error } => {
                let total_active = self.num_active_peers.fetch_sub(1, Ordering::Relaxed) - 1;
                self.metrics.connected_peers.set(total_active as f64);
                trace!(
                    target: "net",
                    ?remote_addr,
                    ?peer_id,
                    ?total_active,
                    ?error,
                    "Session disconnected"
                );

                let mut reason = None;
                if let Some(ref err) = error {
                    // If the connection was closed due to an error, we report
                    // the peer
                    self.swarm.state_mut().peers_mut().on_active_session_dropped(
                        &remote_addr,
                        &peer_id,
                        err,
                    );
                    reason = err.as_disconnected();
                } else {
                    // Gracefully disconnected
                    self.swarm.state_mut().peers_mut().on_active_session_gracefully_closed(peer_id);
                }
                self.metrics.closed_sessions.increment(1);
                self.update_active_connection_metrics();

                if let Some(reason) = reason {
                    self.disconnect_metrics.increment(reason);
                }
                self.metrics.backed_off_peers.set(
                        self.swarm
                            .state()
                            .peers()
                            .num_backed_off_peers()
                            .saturating_sub(1)
                            as f64,
                    );
                self.event_sender
                    .notify(NetworkEvent::Peer(PeerEvent::SessionClosed { peer_id, reason }));
            }
            SwarmEvent::IncomingPendingSessionClosed { remote_addr, error } => {
                trace!(
                    target: "net",
                    ?remote_addr,
                    ?error,
                    "Incoming pending session failed"
                );

                if let Some(ref err) = error {
                    self.swarm
                        .state_mut()
                        .peers_mut()
                        .on_incoming_pending_session_dropped(remote_addr, err);
                    self.metrics.pending_session_failures.increment(1);
                    if let Some(reason) = err.as_disconnected() {
                        self.disconnect_metrics.increment(reason);
                    }
                } else {
                    self.swarm
                        .state_mut()
                        .peers_mut()
                        .on_incoming_pending_session_gracefully_closed();
                }
                self.metrics.closed_sessions.increment(1);
                self.metrics
                    .incoming_connections
                    .set(self.swarm.state().peers().num_inbound_connections() as f64);
                self.metrics.backed_off_peers.set(
                        self.swarm
                            .state()
                            .peers()
                            .num_backed_off_peers()
                            .saturating_sub(1)
                            as f64,
                    );
            }
            SwarmEvent::OutgoingPendingSessionClosed { remote_addr, peer_id, error } => {
                trace!(
                    target: "net",
                    ?remote_addr,
                    ?peer_id,
                    ?error,
                    "Outgoing pending session failed"
                );

                if let Some(ref err) = error {
                    self.swarm.state_mut().peers_mut().on_outgoing_pending_session_dropped(
                        &remote_addr,
                        &peer_id,
                        err,
                    );
                    self.metrics.pending_session_failures.increment(1);
                    if let Some(reason) = err.as_disconnected() {
                        self.disconnect_metrics.increment(reason);
                    }
                } else {
                    self.swarm
                        .state_mut()
                        .peers_mut()
                        .on_outgoing_pending_session_gracefully_closed(&peer_id);
                }
                self.metrics.closed_sessions.increment(1);
                self.update_pending_connection_metrics();

                self.metrics.backed_off_peers.set(
                        self.swarm
                            .state()
                            .peers()
                            .num_backed_off_peers()
                            .saturating_sub(1)
                            as f64,
                    );
            }
            SwarmEvent::OutgoingConnectionError { remote_addr, peer_id, error } => {
                trace!(
                    target: "net",
                    ?remote_addr,
                    ?peer_id,
                    %error,
                    "Outgoing connection error"
                );

                self.swarm.state_mut().peers_mut().on_outgoing_connection_failure(
                    &remote_addr,
                    &peer_id,
                    &error,
                );

                self.metrics.backed_off_peers.set(
                        self.swarm
                            .state()
                            .peers()
                            .num_backed_off_peers()
                            .saturating_sub(1)
                            as f64,
                    );
                self.update_pending_connection_metrics();
            }
            SwarmEvent::BadMessage { peer_id } => {
                self.swarm
                    .state_mut()
                    .peers_mut()
                    .apply_reputation_change(&peer_id, ReputationChangeKind::BadMessage);
                self.metrics.invalid_messages_received.increment(1);
            }
            SwarmEvent::ProtocolBreach { peer_id } => {
                self.swarm
                    .state_mut()
                    .peers_mut()
                    .apply_reputation_change(&peer_id, ReputationChangeKind::BadProtocol);
            }
        }
    }

    /// Returns [`PeerInfo`] for all connected peers
    fn get_peer_infos(&self) -> Vec<PeerInfo> {
        self.swarm
            .sessions()
            .active_sessions()
            .iter()
            .filter_map(|(&peer_id, session)| {
                self.swarm
                    .state()
                    .peers()
                    .peer_by_id(peer_id)
                    .map(|(record, kind)| session.peer_info(&record, kind))
            })
            .collect()
    }

    /// Returns [`PeerInfo`] for a given peer.
    ///
    /// Returns `None` if there's no active session to the peer.
    fn get_peer_info_by_id(&self, peer_id: PeerId) -> Option<PeerInfo> {
        self.swarm.sessions().active_sessions().get(&peer_id).and_then(|session| {
            self.swarm
                .state()
                .peers()
                .peer_by_id(peer_id)
                .map(|(record, kind)| session.peer_info(&record, kind))
        })
    }

    /// Returns [`PeerInfo`] for a given peers.
    ///
    /// Ignore the non-active peer.
    fn get_peer_infos_by_ids(&self, peer_ids: impl IntoIterator<Item = PeerId>) -> Vec<PeerInfo> {
        peer_ids.into_iter().filter_map(|peer_id| self.get_peer_info_by_id(peer_id)).collect()
    }

    /// Updates the metrics for active,established connections
    #[inline]
    fn update_active_connection_metrics(&self) {
        self.metrics
            .incoming_connections
            .set(self.swarm.state().peers().num_inbound_connections() as f64);
        self.metrics
            .outgoing_connections
            .set(self.swarm.state().peers().num_outbound_connections() as f64);
    }

    /// Updates the metrics for pending connections
    #[inline]
    fn update_pending_connection_metrics(&self) {
        self.metrics
            .pending_outgoing_connections
            .set(self.swarm.state().peers().num_pending_outbound_connections() as f64);
        self.metrics
            .total_pending_connections
            .set(self.swarm.sessions().num_pending_connections() as f64);
    }

    /// Drives the [`NetworkManager`] future until a [`GracefulShutdown`] signal is received.
    ///
    /// This invokes the given function `shutdown_hook` while holding the graceful shutdown guard.
    pub async fn run_until_graceful_shutdown<F, R>(
        mut self,
        shutdown: GracefulShutdown,
        shutdown_hook: F,
    ) -> R
    where
        F: FnOnce(Self) -> R,
    {
        let mut graceful_guard = None;
        tokio::select! {
            _ = &mut self => {},
            guard = shutdown => {
                graceful_guard = Some(guard);
            },
        }

        self.perform_network_shutdown();
        let res = shutdown_hook(self);
        drop(graceful_guard);
        res
    }

    /// Performs a graceful network shutdown by stopping new connections from being accepted while
    /// draining current and pending connections.
    fn perform_network_shutdown(&mut self) {
        // Set connection status to `Shutdown`. Stops node from accepting
        // new incoming connections as well as sending connection requests to newly
        // discovered nodes.
        self.swarm.on_shutdown_requested();
        // Disconnect all active connections
        self.swarm.sessions_mut().disconnect_all(Some(DisconnectReason::ClientQuitting));
        // drop pending connections
        self.swarm.sessions_mut().disconnect_all_pending();
    }
}

impl<N: NetworkPrimitives> Future for NetworkManager<N> {
    type Output = ();

    fn poll(self: Pin<&mut Self>, cx: &mut Context<'_>) -> Poll<Self::Output> {
        let start = Instant::now();
        let mut poll_durations = NetworkManagerPollDurations::default();

        let this = self.get_mut();

        // poll new block imports (expected to be a noop for POS)
        while let Poll::Ready(outcome) = this.block_import.poll(cx) {
            this.on_block_import_result(outcome);
        }

        // These loops drive the entire state of network and does a lot of work. Under heavy load
        // (many messages/events), data may arrive faster than it can be processed (incoming
        // messages/requests -> events), and it is possible that more data has already arrived by
        // the time an internal event is processed. Which could turn this loop into a busy loop.
        // Without yielding back to the executor, it can starve other tasks waiting on that
        // executor to execute them, or drive underlying resources To prevent this, we
        // preemptively return control when the `budget` is exhausted. The value itself is chosen
        // somewhat arbitrarily, it is high enough so the swarm can make meaningful progress but
        // low enough that this loop does not starve other tasks for too long. If the budget is
        // exhausted we manually yield back control to the (coop) scheduler. This manual yield
        // point should prevent situations where polling appears to be frozen. See also
        // <https://tokio.rs/blog/2020-04-preemption> And tokio's docs on cooperative scheduling
        // <https://docs.rs/tokio/latest/tokio/task/#cooperative-scheduling>
        //
        // Testing has shown that this loop naturally reaches the pending state within 1-5
        // iterations in << 100µs in most cases. On average it requires ~50µs, which is inside the
        // range of what's recommended as rule of thumb.
        // <https://ryhl.io/blog/async-what-is-blocking/>

        // process incoming messages from a handle (`TransactionsManager` has one)
        //
        // will only be closed if the channel was deliberately closed since we always have an
        // instance of `NetworkHandle`
        let start_network_handle = Instant::now();
        let maybe_more_handle_messages = poll_nested_stream_with_budget!(
            "net",
            "Network message channel",
            DEFAULT_BUDGET_TRY_DRAIN_NETWORK_HANDLE_CHANNEL,
            this.from_handle_rx.poll_next_unpin(cx),
            |msg| this.on_handle_message(msg),
            error!("Network channel closed");
        );
        poll_durations.acc_network_handle = start_network_handle.elapsed();

        // process incoming messages from the network
        let maybe_more_swarm_events = poll_nested_stream_with_budget!(
            "net",
            "Swarm events stream",
            DEFAULT_BUDGET_TRY_DRAIN_SWARM,
            this.swarm.poll_next_unpin(cx),
            |event| this.on_swarm_event(event),
        );
        poll_durations.acc_swarm =
            start_network_handle.elapsed() - poll_durations.acc_network_handle;

        // all streams are fully drained and import futures pending
        if maybe_more_handle_messages || maybe_more_swarm_events {
            // make sure we're woken up again
            cx.waker().wake_by_ref();
            return Poll::Pending;
        }

        this.update_poll_metrics(start, poll_durations);

        Poll::Pending
    }
}

#[derive(Debug, Default)]
struct NetworkManagerPollDurations {
    acc_network_handle: Duration,
    acc_swarm: Duration,
}<|MERGE_RESOLUTION|>--- conflicted
+++ resolved
@@ -414,11 +414,7 @@
             client_version: hello_message.client_version,
             protocol_version: hello_message.protocol_version as u64,
             eth_protocol_info: EthProtocolInfo {
-<<<<<<< HEAD
-                difficulty: Some(status.total_difficulty),
-=======
                 difficulty: None,
->>>>>>> 31f77fbb
                 head: status.blockhash,
                 network: status.chain.id(),
                 genesis: status.genesis,
