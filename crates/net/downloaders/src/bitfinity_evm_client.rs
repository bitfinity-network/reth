<<<<<<< HEAD
use bitfinity_block_validator::BitfinityBlockValidator;
=======
use alloy_eips::BlockHashOrNumber;
use alloy_genesis::{ChainConfig, Genesis, GenesisAccount};
use alloy_primitives::{BlockHash, BlockNumber, B256, U256};
>>>>>>> 5bb12910
use candid::Principal;
use did::certified::CertifiedResult;
use ethereum_json_rpc_client::{reqwest::ReqwestClient, EthJsonRpcClient};
use eyre::Result;
use ic_canister_client::IcAgentClient;
use ic_cbor::{CertificateToCbor, HashTreeToCbor};
use ic_certificate_verification::VerifyCertificate;
use ic_certification::{Certificate, HashTree, LookupResult};
use itertools::Either;
use rayon::iter::{IntoParallelIterator, ParallelIterator as _};
use reth_chainspec::{
    once_cell_set, BaseFeeParams, BaseFeeParamsKind, Chain, ChainHardforks, ChainSpec,
    EthereumHardfork,
};

use alloy_rlp::Decodable;
use reth_db::DatabaseEnv;
use reth_network_p2p::{
    bodies::client::{BodiesClient, BodiesFut},
    download::DownloadClient,
    error::RequestError,
    headers::client::{HeadersClient, HeadersDirection, HeadersFut, HeadersRequest},
    priority::Priority,
};
use reth_network_peers::PeerId;
use reth_primitives::{BlockBody, ForkCondition, Header, TransactionSigned};
use serde_json::json;

use std::{self, cmp::min, collections::HashMap};
<<<<<<< HEAD
use std::{sync::Arc, time::Duration};
=======
use std::{sync::OnceLock, time::Duration};
>>>>>>> 5bb12910
use thiserror::Error;

use backon::{ExponentialBuilder, Retryable};

use tracing::{debug, error, info, trace, warn};

/// RPC client configuration
#[derive(Clone)]
pub struct RpcClientConfig {
    /// Primary RPC URL
    pub primary_url: String,
    /// Backup RPC URL
    pub backup_url: Option<String>,
    /// Maximum number of retries
    pub max_retries: u32,
    /// Delay between retries
    pub retry_delay: Duration,
    /// Block validation client
    pub evm_block_validator: Option<BitfinityBlockValidator<IcAgentClient, Arc<DatabaseEnv>>>,
}

impl std::fmt::Debug for RpcClientConfig {
    fn fmt(&self, f: &mut std::fmt::Formatter<'_>) -> std::fmt::Result {
        f.debug_struct("RpcClientConfig")
            .field("primary_url", &self.primary_url)
            .field("backup_url", &self.backup_url)
            .field("max_retries", &self.max_retries)
            .field("retry_delay", &self.retry_delay)
            .finish()
    }
}

/// Front-end API for fetching chain data from remote sources.
///
/// Blocks are assumed to have populated transactions, so reading headers will also buffer
/// transactions in memory for use in the bodies stage.
#[derive(Debug)]
pub struct BitfinityEvmClient {
    /// The buffered headers retrieved when fetching new bodies.
    headers: HashMap<BlockNumber, Header>,

    /// A mapping between block hash and number.
    hash_to_number: HashMap<BlockHash, BlockNumber>,

    /// The buffered bodies retrieved when fetching new headers.
    bodies: HashMap<BlockHash, BlockBody>,
}

/// An error that can occur when constructing and using a [`RemoteClient`].
#[derive(Debug, Error)]
pub enum RemoteClientError {
    /// An error occurred when decoding blocks, headers, or rlp headers.
    #[error(transparent)]
    Rlp(#[from] alloy_rlp::Error),

    /// An error occurred when fetching blocks, headers, or rlp headers from the remote provider.
    #[error("provider error occurred: {0}")]
    ProviderError(String),

    /// Certificate check error
    #[error("certification check error: {0}")]
    CertificateError(String),

    /// Error occurred when validating blocks on the evm
    #[error("EVM block validation error: {0}")]
    BlockValidationError(String),
}

/// Setting for checking last certified block
#[derive(Debug)]
pub struct CertificateCheckSettings {
    /// Principal of the EVM canister
    pub evmc_principal: String,
    /// Root key of the IC network
    pub ic_root_key: String,
}

impl BitfinityEvmClient {
    /// `BitfinityEvmClient` from rpc url
    pub async fn from_rpc_url(
        rpc_config: RpcClientConfig,
        start_block: u64,
        end_block: Option<u64>,
        batch_size: usize,
        max_blocks: u64,
        certificate_settings: Option<CertificateCheckSettings>,
    ) -> Result<Self, RemoteClientError> {
        let mut headers = HashMap::new();
        let mut hash_to_number = HashMap::new();
        let mut bodies = HashMap::new();

        let evm_block_validator = rpc_config.evm_block_validator.clone();

        let provider = Self::client(rpc_config)
            .await
            .map_err(|e| RemoteClientError::ProviderError(e.to_string()))?;

        let block_checker = match certificate_settings {
            None => None,
            Some(settings) => Some(BlockCertificateChecker::new(&provider, settings).await?),
        };

        let latest_remote_block = provider
            .get_block_number()
            .await
            .map_err(|e| RemoteClientError::ProviderError(e.to_string()))?;

        info!(target: "downloaders::bitfinity_evm_client", "Latest remote block: {latest_remote_block}");

        let mut end_block =
            min(end_block.unwrap_or(latest_remote_block), start_block + max_blocks - 1);

        if let Some(block_checker) = &block_checker {
            end_block = min(end_block, block_checker.get_block_number());
        }

        info!(target: "downloaders::bitfinity_evm_client", "Start fetching blocks from {} to {}", start_block, end_block);

        for begin_block in (start_block..=end_block).step_by(batch_size) {
            let count = std::cmp::min(batch_size as u64, end_block + 1 - begin_block);
            let last_block = begin_block + count - 1;

            info!(target: "downloaders::bitfinity_evm_client", "Fetching blocks from {} to {}", begin_block, last_block);

            let blocks_to_fetch = (begin_block..=last_block).map(Into::into).collect::<Vec<_>>();

            let full_blocks = provider
                .get_full_blocks_by_number(blocks_to_fetch, batch_size)
                .await
                .map_err(|e| {
                    error!(target: "downloaders::bitfinity_evm_client", begin_block, "Error fetching block: {:?}", e);
                    RemoteClientError::ProviderError(format!(
                        "Error fetching block {}: {:?}",
                        begin_block, e
                    ))
                })?
                .into_par_iter()
                .clone()
                .map(did::Block::<did::Transaction>::from)
                .collect::<Vec<_>>();

            info!(target: "downloaders::bitfinity_evm_client", blocks = full_blocks.len(), "Fetched blocks");

            for block in full_blocks {
                let header =
<<<<<<< HEAD
                    reth_primitives::Block::decode(&mut block.rlp_bytes().to_vec().as_slice())?;
                if let Some(block_checker) = &block_checker {
                    debug!("Checking block {}", block.number);
                    block_checker
                        .check_block(&block, &header, evm_block_validator.as_ref())
                        .await?;
                    debug!("block {} OK", block.number);
=======
                    reth_primitives::Header::decode(&mut block.header_rlp_encoded().as_slice())?;

                let mut body = reth_primitives::BlockBody::default();
                for tx in block.transactions {
                    let decoded_tx =
                        TransactionSigned::decode(&mut tx.rlp_encoded_2718().to_vec().as_slice())?;
                    body.transactions.push(decoded_tx);
>>>>>>> 5bb12910
                }

                let block_hash = header.hash_slow();

                headers.insert(header.number, header.clone());
                hash_to_number.insert(block_hash, header.number);
                bodies.insert(block_hash, body);
            }
            info!(target: "downloaders::bitfinity_evm_client", blocks = headers.len(), "Decoded blocks");
        }

        info!(blocks = headers.len(), "Initialized remote client");

        Ok(Self { headers, hash_to_number, bodies })
    }

    /// Get the remote tip hash of the chain.
    pub fn tip(&self) -> Option<B256> {
        self.headers
            .keys()
            .max()
            .and_then(|max_key| self.headers.get(max_key))
            .map(|h| h.hash_slow())
    }

    /// Returns the highest block number of this client has or `None` if empty
    pub fn max_block(&self) -> Option<u64> {
        self.headers.keys().max().copied()
    }

    /// Returns true if all blocks are canonical (no gaps)
    pub fn has_canonical_blocks(&self) -> bool {
        if self.headers.is_empty() {
            return true;
        }
        let mut nums = self.headers.keys().copied().collect::<Vec<_>>();
        nums.sort_unstable();
        let mut iter = nums.into_iter();
        let mut lowest = iter.next().expect("not empty");
        for next in iter {
            if next != lowest + 1 {
                return false;
            }
            lowest = next;
        }
        true
    }

    /// Fetch Bitfinity chain spec
    pub async fn fetch_chain_spec(rpc: String) -> Result<ChainSpec> {
        Self::build_chain_spec(rpc).await
    }

    /// Fetch Bitfinity chain spec with fallback
    pub async fn fetch_chain_spec_with_fallback(
        primary_rpc: String,
        backup_rpc: Option<String>,
    ) -> Result<ChainSpec> {
        match Self::build_chain_spec(primary_rpc).await {
            Ok(spec) => Ok(spec),
            Err(e) => {
                warn!(target: "downloaders::bitfinity_evm_client", "Failed to fetch chain spec from primary URL: {}. Trying backup URL", e);

                if let Some(backup_rpc) = backup_rpc {
                    match Self::build_chain_spec(backup_rpc).await {
                        Ok(spec) => Ok(spec),
                        Err(e) => {
                            error!(target: "downloaders::bitfinity_evm_client", "Failed to fetch chain spec from backup URL: {}", e);

                            Err(e)
                        }
                    }
                } else {
                    error!(target: "downloaders::bitfinity_evm_client", "No backup URL provided, failed to fetch chain spec from primary URL: {}", e);

                    Err(e)
                }
            }
        }
    }

    /// Fetch Bitfinity chain spec
    async fn build_chain_spec(rpc: String) -> Result<ChainSpec> {
        let client =
            ethereum_json_rpc_client::EthJsonRpcClient::new(ReqwestClient::new(rpc.clone()));

        let chain_id = client.get_chain_id().await.map_err(|e| eyre::eyre!(e))?;

        tracing::info!("downloaders::bitfinity_evm_client - Bitfinity chain id: {}", chain_id);

        let genesis_block = client
            .get_block_by_number(0.into())
            .await
            .map_err(|e| eyre::eyre!("error getting genesis block: {}", e))?;

        let genesis_accounts =
            client.get_genesis_balances().await.map_err(|e| eyre::eyre!(e))?.into_iter().map(
                |(k, v)| {
                    tracing::info!(
                        "downloaders::bitfinity_evm_client - Bitfinity genesis account: {:?} {:?}",
                        k,
                        v
                    );
                    (k.0, GenesisAccount { balance: v.0, ..Default::default() })
                },
            );

        let chain = Chain::from_id(chain_id);

        let mut genesis: Genesis = serde_json::from_value(json!(genesis_block))
            .map_err(|e| eyre::eyre!("error parsing genesis block: {}", e))?;

        tracing::info!("downloaders::bitfinity_evm_client - Bitfinity genesis: {:?}", genesis);

        genesis.config = ChainConfig {
            chain_id,
            homestead_block: Some(0),
            eip150_block: Some(0),
            eip155_block: Some(0),
            eip158_block: Some(0),
            terminal_total_difficulty: Some(U256::ZERO),
            ..Default::default()
        };

        genesis.alloc = genesis_accounts.collect();

        let spec = ChainSpec {
            chain,
            genesis_hash: once_cell_set(genesis_block.hash.0),
            genesis_header: OnceLock::new(),
            genesis,
            paris_block_and_final_difficulty: Some((0, U256::ZERO)),
            hardforks: ChainHardforks::new(vec![
                (EthereumHardfork::Frontier.boxed(), ForkCondition::Block(0)),
                (EthereumHardfork::Homestead.boxed(), ForkCondition::Block(0)),
                (EthereumHardfork::Dao.boxed(), ForkCondition::Block(0)),
                (EthereumHardfork::Tangerine.boxed(), ForkCondition::Block(0)),
                (EthereumHardfork::SpuriousDragon.boxed(), ForkCondition::Block(0)),
                (EthereumHardfork::Byzantium.boxed(), ForkCondition::Block(0)),
                (EthereumHardfork::Constantinople.boxed(), ForkCondition::Block(0)),
                (EthereumHardfork::Petersburg.boxed(), ForkCondition::Block(0)),
                (EthereumHardfork::Istanbul.boxed(), ForkCondition::Block(0)),
                (EthereumHardfork::Berlin.boxed(), ForkCondition::Block(0)),
                (EthereumHardfork::London.boxed(), ForkCondition::Block(0)),
                (
                    EthereumHardfork::Paris.boxed(),
                    ForkCondition::TTD { fork_block: Some(0), total_difficulty: U256::from(0) },
                ),
            ]),
            deposit_contract: None,
            base_fee_params: BaseFeeParamsKind::Constant(BaseFeeParams::ethereum()),
            prune_delete_limit: 0,
            max_gas_limit: 0,
            bitfinity_evm_url: Some(rpc),
        };

        tracing::info!("downloaders::bitfinity_evm_client - Bitfinity chain_spec: {:?}", spec);

        Ok(spec)
    }

    /// Use the provided bodies as the remote client's block body buffer.
    pub fn with_bodies(mut self, bodies: HashMap<BlockHash, BlockBody>) -> Self {
        self.bodies = bodies;
        self
    }

    /// Use the provided headers as the remote client's block body buffer.
    pub fn with_headers(mut self, headers: HashMap<BlockNumber, Header>) -> Self {
        self.headers = headers;
        for (number, header) in &self.headers {
            self.hash_to_number.insert(header.hash_slow(), *number);
        }
        self
    }

    /// Creates a new JSON-RPC client with retry functionality
    ///
    /// Tries the primary URL first, falls back to backup URL if provided
    pub async fn client(config: RpcClientConfig) -> Result<EthJsonRpcClient<ReqwestClient>> {
        let backoff = ExponentialBuilder::default()
            .with_max_times(config.max_retries as _)
            .with_max_delay(config.retry_delay)
            .with_jitter();

        // Helper closure to create and test a client connection
        let try_connect = move |url: String| {
            let backoff = backoff;
            let client = EthJsonRpcClient::new(ReqwestClient::new(url));

            async move {
                // Test connection by getting chain ID
                (|| async { client.get_chain_id().await })
                    .retry(&backoff)
                    .notify(|e, dur| {
                        error!(
                            target: "downloaders::bitfinity_evm_client",
                            "Failed to connect after {}s and {} retries: {}",
                            dur.as_secs(),
                            config.max_retries,
                            e
                        );
                    })
                    .await
                    .map(|_| client)
            }
        };

        // Try primary URL first
        if let Ok(client) = try_connect(config.primary_url).await {
            debug!(target: "downloaders::bitfinity_evm_client", "Connected to primary RPC endpoint");
            return Ok(client);
        }

        // Fall back to backup URL if available
        if let Some(backup_url) = config.backup_url {
            if let Ok(client) = try_connect(backup_url).await {
                debug!(target: "downloaders::bitfinity_evm_client", "Connected to backup RPC endpoint");
                return Ok(client);
            }
        }

        Err(eyre::eyre!("Failed to connect to any RPC endpoint"))
    }
}

struct BlockCertificateChecker {
    certified_data: CertifiedResult<did::Block<did::H256>>,
    evmc_principal: Principal,
    ic_root_key: Vec<u8>,
}

impl BlockCertificateChecker {
    async fn new(
        client: &EthJsonRpcClient<ReqwestClient>,
        certificate_settings: CertificateCheckSettings,
    ) -> Result<Self, RemoteClientError> {
        let evmc_principal =
            Principal::from_text(certificate_settings.evmc_principal).map_err(|e| {
                RemoteClientError::CertificateError(format!("failed to parse principal: {e}"))
            })?;
        let ic_root_key = hex::decode(&certificate_settings.ic_root_key).map_err(|e| {
            RemoteClientError::CertificateError(format!("failed to parse IC root key: {e}"))
        })?;
        let certified_data = client
            .get_last_certified_block()
            .await
            .map_err(|e| RemoteClientError::ProviderError(e.to_string()))?;
        Ok(Self { certified_data, evmc_principal, ic_root_key })
    }

    fn get_block_number(&self) -> u64 {
        self.certified_data.data.number.as_u64()
    }

    async fn check_block(
        &self,
        block: &did::Block<did::Transaction>,
        reth_block: &reth_primitives::Block,
        evm_block_validator: Option<&BitfinityBlockValidator<IcAgentClient, Arc<DatabaseEnv>>>,
    ) -> Result<(), RemoteClientError> {
        if block.number < self.certified_data.data.number {
            return Ok(());
        }

        if block.number > self.certified_data.data.number {
            return Err(RemoteClientError::CertificateError(format!(
                "cannot execute block {} after the latest certified",
                block.number
            )));
        }

        if block.hash != self.certified_data.data.hash {
            return Err(RemoteClientError::CertificateError(format!(
                "state hash doesn't correspond to certified block, have {}, want {}",
                block.hash, self.certified_data.data.hash
            )));
        }

        let certificate =
            Certificate::from_cbor(&self.certified_data.certificate).map_err(|e| {
                RemoteClientError::CertificateError(format!("failed to parse certificate: {e}"))
            })?;
        certificate.verify(self.evmc_principal.as_ref(), &self.ic_root_key).map_err(|e| {
            RemoteClientError::CertificateError(format!("certificate validation error: {e}"))
        })?;

        let tree = HashTree::from_cbor(&self.certified_data.witness).map_err(|e| {
            RemoteClientError::CertificateError(format!("failed to parse witness: {e}"))
        })?;
        Self::validate_tree(self.evmc_principal.as_ref(), &certificate, &tree);

        if let Some(evm_block_validator) = evm_block_validator {
            Self::validate_block(evm_block_validator, reth_block.clone(), &block.transactions)
                .await?;
        }

        Ok(())
    }

    fn validate_tree(canister_id: &[u8], certificate: &Certificate, tree: &HashTree) -> bool {
        let certified_data_path = [b"canister", canister_id, b"certified_data"];

        let witness = match certificate.tree.lookup_path(&certified_data_path) {
            LookupResult::Found(witness) => witness,
            _ => {
                return false;
            }
        };

        let digest = tree.digest();
        if witness != digest {
            return false;
        }

        true
    }

    /// Validate block on the EVM
    async fn validate_block(
        validator: &BitfinityBlockValidator<IcAgentClient, Arc<DatabaseEnv>>,
        block: reth_primitives::Block,
        transactions: &[did::Transaction],
    ) -> Result<(), RemoteClientError> {
        tracing::debug!("Validating block {}", block.number);

        validator.validate_block(block, transactions).await.map_err(|e| {
            RemoteClientError::BlockValidationError(format!("failed to validate block: {e}"))
        })
    }
}

impl HeadersClient for BitfinityEvmClient {
    type Output = HeadersFut;
    type Header = Header;

    fn get_headers_with_priority(
        &self,
        request: HeadersRequest,
        _priority: Priority,
    ) -> Self::Output {
        // this just searches the buffer, and fails if it can't find the header
        let mut headers = Vec::new();
        trace!(target: "downloaders::bitfinity_evm_client", request=?request, "Getting headers");

        let start_num = match request.start {
            BlockHashOrNumber::Hash(hash) => match self.hash_to_number.get(&hash) {
                Some(num) => *num,
                None => {
                    error!(%hash, "Could not find starting block number for requested header hash");
                    return Box::pin(async move { Err(RequestError::BadResponse) });
                }
            },
            BlockHashOrNumber::Number(num) => num,
        };

        let range = if request.limit == 1 {
            Either::Left(start_num..start_num + 1)
        } else {
            match request.direction {
                HeadersDirection::Rising => Either::Left(start_num..start_num + request.limit),
                HeadersDirection::Falling => {
                    Either::Right((start_num - request.limit + 1..=start_num).rev())
                }
            }
        };

        trace!(target: "downloaders::bitfinity_evm_client", range=?range, "Getting headers with range");

        for block_number in range {
            match self.headers.get(&block_number).cloned() {
                Some(header) => headers.push(header),
                None => {
                    error!(number=%block_number, "Could not find header");
                    return Box::pin(async move { Err(RequestError::BadResponse) });
                }
            }
        }

        Box::pin(async move { Ok((PeerId::default(), headers).into()) })
    }
}

impl BodiesClient for BitfinityEvmClient {
    type Output = BodiesFut;
    type Body = BlockBody;

    fn get_block_bodies_with_priority(
        &self,
        hashes: Vec<B256>,
        _priority: Priority,
    ) -> Self::Output {
        // this just searches the buffer, and fails if it can't find the block
        let mut bodies = Vec::new();

        // check if any are an error
        // could unwrap here
        for hash in hashes {
            match self.bodies.get(&hash).cloned() {
                Some(body) => bodies.push(body),
                None => {
                    error!(%hash, "Could not find body for requested block hash");
                    return Box::pin(async move { Err(RequestError::BadResponse) });
                }
            }
        }

        Box::pin(async move { Ok((PeerId::default(), bodies).into()) })
    }
}

impl DownloadClient for BitfinityEvmClient {
    fn report_bad_message(&self, _peer_id: PeerId) {
        error!("Reported a bad message on a remote client, the client may be corrupted or invalid");
        // Uncomment this panic to stop the import job and print the stacktrace of the error
        // panic!("Reported a bad message on a remote client, the client may be corrupted or invalid");
    }

    fn num_connected_peers(&self) -> usize {
        // no such thing as connected peers when we are just using a remote
        1
    }
}

#[cfg(test)]
mod tests {
    use super::*;

    #[tokio::test]
    async fn bitfinity_remote_client_from_rpc_url() {
        let client = BitfinityEvmClient::from_rpc_url(
            RpcClientConfig {
                primary_url: "https://cloudflare-eth.com".to_string(),
                backup_url: None,
                max_retries: 3,
                retry_delay: Duration::from_secs(1),
                evm_block_validator: None,
            },
            0,
            Some(5),
            5,
            1000,
            None,
        )
        .await
        .unwrap();
        assert!(client.max_block().is_some());
    }

    #[tokio::test]
    async fn bitfinity_remote_client_from_backup_rpc_url() {
        let client = BitfinityEvmClient::from_rpc_url(
            RpcClientConfig {
                primary_url: "https://cloudflare.com".to_string(),
                backup_url: Some("https://cloudflare-eth.com".to_string()),
                max_retries: 3,
                retry_delay: Duration::from_secs(1),
                evm_block_validator: None,
            },
            0,
            Some(5),
            5,
            1000,
            None,
        )
        .await
        .unwrap();
        assert!(client.max_block().is_some());
    }

    #[tokio::test]
    async fn bitfinity_test_headers_client() {
        let client = BitfinityEvmClient::from_rpc_url(
            RpcClientConfig {
                primary_url: "https://cloudflare-eth.com".to_string(),
                backup_url: None,
                max_retries: 3,
                retry_delay: Duration::from_secs(1),
                evm_block_validator: None,
            },
            0,
            Some(5),
            5,
            1000,
            None,
        )
        .await
        .unwrap();
        let headers = client
            .get_headers_with_priority(
                HeadersRequest {
                    start: BlockHashOrNumber::Number(0),
                    limit: 5,
                    direction: HeadersDirection::Rising,
                },
                Priority::default(),
            )
            .await
            .unwrap();
        assert_eq!(headers.1.len(), 5);
    }

    #[tokio::test]
    async fn bitfinity_test_bodies_client() {
        let client = BitfinityEvmClient::from_rpc_url(
            RpcClientConfig {
                primary_url: "https://cloudflare-eth.com".to_string(),
                backup_url: None,
                max_retries: 3,
                retry_delay: Duration::from_secs(1),
                evm_block_validator: None,
            },
            0,
            Some(5),
            5,
            1000,
            None,
        )
        .await
        .unwrap();
        let headers = client
            .get_headers_with_priority(
                HeadersRequest {
                    start: BlockHashOrNumber::Number(0),
                    limit: 5,
                    direction: HeadersDirection::Rising,
                },
                Priority::default(),
            )
            .await
            .unwrap();
        let hashes = headers.1.iter().map(|h| h.hash_slow()).collect();
        let bodies =
            client.get_block_bodies_with_priority(hashes, Priority::default()).await.unwrap();
        assert_eq!(bodies.1.len(), 5);
    }
}<|MERGE_RESOLUTION|>--- conflicted
+++ resolved
@@ -1,12 +1,9 @@
-<<<<<<< HEAD
-use bitfinity_block_validator::BitfinityBlockValidator;
-=======
 use alloy_eips::BlockHashOrNumber;
 use alloy_genesis::{ChainConfig, Genesis, GenesisAccount};
 use alloy_primitives::{BlockHash, BlockNumber, B256, U256};
->>>>>>> 5bb12910
+use bitfinity_block_validator::BitfinityBlockValidator;
 use candid::Principal;
-use did::certified::CertifiedResult;
+use did::{certified::CertifiedResult, error::EvmError};
 use ethereum_json_rpc_client::{reqwest::ReqwestClient, EthJsonRpcClient};
 use eyre::Result;
 use ic_canister_client::IcAgentClient;
@@ -21,7 +18,6 @@
 };
 
 use alloy_rlp::Decodable;
-use reth_db::DatabaseEnv;
 use reth_network_p2p::{
     bodies::client::{BodiesClient, BodiesFut},
     download::DownloadClient,
@@ -30,23 +26,23 @@
     priority::Priority,
 };
 use reth_network_peers::PeerId;
+use reth_node_api::NodeTypesWithDB;
 use reth_primitives::{BlockBody, ForkCondition, Header, TransactionSigned};
+use reth_provider::providers::ProviderNodeTypes;
 use serde_json::json;
 
 use std::{self, cmp::min, collections::HashMap};
-<<<<<<< HEAD
-use std::{sync::Arc, time::Duration};
-=======
 use std::{sync::OnceLock, time::Duration};
->>>>>>> 5bb12910
 use thiserror::Error;
 
 use backon::{ExponentialBuilder, Retryable};
 
 use tracing::{debug, error, info, trace, warn};
 
+type EvmBlockValidator<DB> = BitfinityBlockValidator<IcAgentClient, DB>;
+
 /// RPC client configuration
-#[derive(Clone)]
+#[derive(Clone, Debug)]
 pub struct RpcClientConfig {
     /// Primary RPC URL
     pub primary_url: String,
@@ -56,19 +52,6 @@
     pub max_retries: u32,
     /// Delay between retries
     pub retry_delay: Duration,
-    /// Block validation client
-    pub evm_block_validator: Option<BitfinityBlockValidator<IcAgentClient, Arc<DatabaseEnv>>>,
-}
-
-impl std::fmt::Debug for RpcClientConfig {
-    fn fmt(&self, f: &mut std::fmt::Formatter<'_>) -> std::fmt::Result {
-        f.debug_struct("RpcClientConfig")
-            .field("primary_url", &self.primary_url)
-            .field("backup_url", &self.backup_url)
-            .field("max_retries", &self.max_retries)
-            .field("retry_delay", &self.retry_delay)
-            .finish()
-    }
 }
 
 /// Front-end API for fetching chain data from remote sources.
@@ -105,6 +88,10 @@
     /// Error occurred when validating blocks on the evm
     #[error("EVM block validation error: {0}")]
     BlockValidationError(String),
+
+    /// EVM error
+    #[error(transparent)]
+    Evm(#[from] EvmError),
 }
 
 /// Setting for checking last certified block
@@ -118,19 +105,21 @@
 
 impl BitfinityEvmClient {
     /// `BitfinityEvmClient` from rpc url
-    pub async fn from_rpc_url(
+    pub async fn from_rpc_url<DB>(
         rpc_config: RpcClientConfig,
         start_block: u64,
         end_block: Option<u64>,
         batch_size: usize,
         max_blocks: u64,
         certificate_settings: Option<CertificateCheckSettings>,
-    ) -> Result<Self, RemoteClientError> {
+        evm_block_validator: Option<EvmBlockValidator<DB>>,
+    ) -> Result<Self, RemoteClientError>
+    where
+        DB: NodeTypesWithDB<ChainSpec = reth_chainspec::ChainSpec> + ProviderNodeTypes + Clone,
+    {
         let mut headers = HashMap::new();
         let mut hash_to_number = HashMap::new();
         let mut bodies = HashMap::new();
-
-        let evm_block_validator = rpc_config.evm_block_validator.clone();
 
         let provider = Self::client(rpc_config)
             .await
@@ -184,23 +173,23 @@
 
             for block in full_blocks {
                 let header =
-<<<<<<< HEAD
-                    reth_primitives::Block::decode(&mut block.rlp_bytes().to_vec().as_slice())?;
+                    reth_primitives::Header::decode(&mut block.header_rlp_encoded().as_slice())?;
+
+                let reth_block = Self::did_block_to_reth_block(&block)?;
+
                 if let Some(block_checker) = &block_checker {
                     debug!("Checking block {}", block.number);
                     block_checker
-                        .check_block(&block, &header, evm_block_validator.as_ref())
+                        .check_block(&block, &reth_block, evm_block_validator.as_ref())
                         .await?;
                     debug!("block {} OK", block.number);
-=======
-                    reth_primitives::Header::decode(&mut block.header_rlp_encoded().as_slice())?;
+                }
 
                 let mut body = reth_primitives::BlockBody::default();
                 for tx in block.transactions {
                     let decoded_tx =
-                        TransactionSigned::decode(&mut tx.rlp_encoded_2718().to_vec().as_slice())?;
+                        TransactionSigned::decode(&mut tx.rlp_encoded_2718()?.to_vec().as_slice())?;
                     body.transactions.push(decoded_tx);
->>>>>>> 5bb12910
                 }
 
                 let block_hash = header.hash_slow();
@@ -425,6 +414,30 @@
 
         Err(eyre::eyre!("Failed to connect to any RPC endpoint"))
     }
+
+    /// Convert [`did::Block`] to [`reth_primitives::Block`]
+    fn did_block_to_reth_block(
+        block: &did::Block<did::Transaction>,
+    ) -> Result<reth_primitives::Block, RemoteClientError> {
+        let header = reth_primitives::Header::decode(&mut block.header_rlp_encoded().as_slice())?;
+
+        let encoded_txs =
+            block.transactions.iter().map(|tx| tx.rlp_encoded_2718()).flatten().collect::<Vec<_>>();
+
+        let reth_txs = encoded_txs
+            .into_iter()
+            .map(|tx| TransactionSigned::decode(&mut tx.to_vec().as_slice()))
+            .collect::<Result<Vec<_>, _>>()?;
+
+        Ok(reth_primitives::Block {
+            header,
+            body: reth_primitives::BlockBody {
+                transactions: reth_txs,
+                ommers: vec![],
+                withdrawals: None,
+            },
+        })
+    }
 }
 
 struct BlockCertificateChecker {
@@ -456,12 +469,15 @@
         self.certified_data.data.number.as_u64()
     }
 
-    async fn check_block(
+    async fn check_block<DB>(
         &self,
         block: &did::Block<did::Transaction>,
         reth_block: &reth_primitives::Block,
-        evm_block_validator: Option<&BitfinityBlockValidator<IcAgentClient, Arc<DatabaseEnv>>>,
-    ) -> Result<(), RemoteClientError> {
+        evm_block_validator: Option<&EvmBlockValidator<DB>>,
+    ) -> Result<(), RemoteClientError>
+    where
+        DB: NodeTypesWithDB<ChainSpec = reth_chainspec::ChainSpec> + ProviderNodeTypes + Clone,
+    {
         if block.number < self.certified_data.data.number {
             return Ok(());
         }
@@ -484,6 +500,7 @@
             Certificate::from_cbor(&self.certified_data.certificate).map_err(|e| {
                 RemoteClientError::CertificateError(format!("failed to parse certificate: {e}"))
             })?;
+
         certificate.verify(self.evmc_principal.as_ref(), &self.ic_root_key).map_err(|e| {
             RemoteClientError::CertificateError(format!("certificate validation error: {e}"))
         })?;
@@ -520,11 +537,14 @@
     }
 
     /// Validate block on the EVM
-    async fn validate_block(
-        validator: &BitfinityBlockValidator<IcAgentClient, Arc<DatabaseEnv>>,
+    async fn validate_block<DB>(
+        validator: &EvmBlockValidator<DB>,
         block: reth_primitives::Block,
         transactions: &[did::Transaction],
-    ) -> Result<(), RemoteClientError> {
+    ) -> Result<(), RemoteClientError>
+    where
+        DB: NodeTypesWithDB<ChainSpec = reth_chainspec::ChainSpec> + ProviderNodeTypes + Clone,
+    {
         tracing::debug!("Validating block {}", block.number);
 
         validator.validate_block(block, transactions).await.map_err(|e| {
@@ -627,23 +647,42 @@
 
 #[cfg(test)]
 mod tests {
+    use reth_node_api::NodeTypes;
+    use reth_primitives::EthPrimitives;
+    use reth_storage_api::EthStorage;
+    use reth_trie_db::MerklePatriciaTrie;
+
     use super::*;
+
+    #[derive(Clone)]
+    struct DummyDb;
+
+    impl NodeTypesWithDB for DummyDb {
+        type DB = std::sync::Arc<reth_db::DatabaseEnv>;
+    }
+
+    impl NodeTypes for DummyDb {
+        type Primitives = EthPrimitives;
+        type ChainSpec = ChainSpec;
+        type StateCommitment = MerklePatriciaTrie;
+        type Storage = EthStorage;
+    }
 
     #[tokio::test]
     async fn bitfinity_remote_client_from_rpc_url() {
-        let client = BitfinityEvmClient::from_rpc_url(
+        let client = BitfinityEvmClient::from_rpc_url::<DummyDb>(
             RpcClientConfig {
                 primary_url: "https://cloudflare-eth.com".to_string(),
                 backup_url: None,
                 max_retries: 3,
                 retry_delay: Duration::from_secs(1),
-                evm_block_validator: None,
             },
             0,
             Some(5),
             5,
             1000,
             None,
+            None,
         )
         .await
         .unwrap();
@@ -652,19 +691,19 @@
 
     #[tokio::test]
     async fn bitfinity_remote_client_from_backup_rpc_url() {
-        let client = BitfinityEvmClient::from_rpc_url(
+        let client = BitfinityEvmClient::from_rpc_url::<DummyDb>(
             RpcClientConfig {
                 primary_url: "https://cloudflare.com".to_string(),
                 backup_url: Some("https://cloudflare-eth.com".to_string()),
                 max_retries: 3,
                 retry_delay: Duration::from_secs(1),
-                evm_block_validator: None,
             },
             0,
             Some(5),
             5,
             1000,
             None,
+            None,
         )
         .await
         .unwrap();
@@ -673,18 +712,18 @@
 
     #[tokio::test]
     async fn bitfinity_test_headers_client() {
-        let client = BitfinityEvmClient::from_rpc_url(
+        let client = BitfinityEvmClient::from_rpc_url::<DummyDb>(
             RpcClientConfig {
                 primary_url: "https://cloudflare-eth.com".to_string(),
                 backup_url: None,
                 max_retries: 3,
                 retry_delay: Duration::from_secs(1),
-                evm_block_validator: None,
             },
             0,
             Some(5),
             5,
             1000,
+            None,
             None,
         )
         .await
@@ -705,18 +744,18 @@
 
     #[tokio::test]
     async fn bitfinity_test_bodies_client() {
-        let client = BitfinityEvmClient::from_rpc_url(
+        let client = BitfinityEvmClient::from_rpc_url::<DummyDb>(
             RpcClientConfig {
                 primary_url: "https://cloudflare-eth.com".to_string(),
                 backup_url: None,
                 max_retries: 3,
                 retry_delay: Duration::from_secs(1),
-                evm_block_validator: None,
             },
             0,
             Some(5),
             5,
             1000,
+            None,
             None,
         )
         .await
