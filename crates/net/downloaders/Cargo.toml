--- conflicted
+++ resolved
@@ -21,7 +21,6 @@
 reth-primitives-traits.workspace = true
 reth-storage-api.workspace = true
 reth-tasks.workspace = true
-reth-db = { workspace = true }
 reth-db-api = { workspace = true, optional = true }
 reth-testing-utils = { workspace = true, optional = true }
 
@@ -52,25 +51,20 @@
 itertools.workspace = true
 
 # Bitfinity deps
-<<<<<<< HEAD
 bitfinity-block-validator.workspace = true
-=======
 alloy-genesis.workspace = true
->>>>>>> 5bb12910
 candid.workspace = true
 did.workspace = true
 eyre.workspace = true
 ethereum-json-rpc-client.workspace = true
-evm-canister-client.workspace = true
 hex.workspace = true
-ic-agent.workspace = true
 ic-canister-client.workspace = true
 ic-cbor.workspace = true
 ic-certificate-verification.workspace = true
 ic-certification.workspace = true
 reth-chainspec.workspace = true
-reth-cli.workspace = true
-rlp.workspace = true
+reth-node-api.workspace = true
+reth-provider.workspace = true
 serde_json.workspace = true
 backon.workspace = true
 
@@ -82,6 +76,7 @@
 reth-network-p2p = { workspace = true, features = ["test-utils"] }
 reth-provider = { workspace = true, features = ["test-utils"] }
 reth-testing-utils.workspace = true
+reth-trie-db.workspace = true
 reth-tracing.workspace = true
 
 assert_matches.workspace = true
@@ -95,9 +90,9 @@
 [features]
 optimism = [
 	"reth-primitives/optimism",
-	"reth-db?/optimism",
+	"reth-db/optimism",
 	"reth-db-api?/optimism",
-	"reth-provider/optimism"
+	"reth-provider/optimism",
 ]
 
 test-utils = [
@@ -111,5 +106,5 @@
 	"reth-primitives/test-utils",
 	"reth-db-api?/test-utils",
 	"reth-provider/test-utils",
-	"reth-primitives-traits/test-utils"
+	"reth-primitives-traits/test-utils",
 ]