--- conflicted
+++ resolved
@@ -64,12 +64,9 @@
 ic-certificate-verification.workspace = true
 ic-certification.workspace = true
 reth-chainspec.workspace = true
-<<<<<<< HEAD
+reth-cli.workspace = true
 reth-node-api.workspace = true
 reth-provider.workspace = true
-=======
-reth-cli.workspace = true
->>>>>>> 31f77fbb
 serde_json.workspace = true
 backon.workspace = true
 
