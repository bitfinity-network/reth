use crate::EthPayloadBuilderAttributes;
use alloy_rlp::{Encodable, Error as DecodeError};
use reth_node_api::PayloadBuilderAttributes;
use reth_primitives::{
    revm::config::revm_spec_by_timestamp_after_merge,
    revm_primitives::{BlobExcessGasAndPrice, BlockEnv, CfgEnv, CfgEnvWithHandlerCfg, SpecId},
    Address, ChainSpec, Header, TransactionSigned, Withdrawals, B256, U256,
};
use reth_rpc_types::engine::{OptimismPayloadAttributes, PayloadId};
use reth_rpc_types_compat::engine::payload::convert_standalone_withdraw_to_withdrawal;

/// Optimism Payload Builder Attributes
#[derive(Debug, Clone, PartialEq, Eq)]
pub struct OptimismPayloadBuilderAttributes {
    /// Inner ethereum payload builder attributes
    pub payload_attributes: EthPayloadBuilderAttributes,
    /// NoTxPool option for the generated payload
    pub no_tx_pool: bool,
    /// Transactions for the generated payload
    pub transactions: Vec<TransactionSigned>,
    /// The gas limit for the generated payload
    pub gas_limit: Option<u64>,
}

impl PayloadBuilderAttributes for OptimismPayloadBuilderAttributes {
    type RpcPayloadAttributes = OptimismPayloadAttributes;
    type Error = DecodeError;

    /// Creates a new payload builder for the given parent block and the attributes.
    ///
    /// Derives the unique [PayloadId] for the given parent and attributes
    fn try_new(parent: B256, attributes: OptimismPayloadAttributes) -> Result<Self, DecodeError> {
        let (id, transactions) = {
            let transactions: Vec<_> = attributes
                .transactions
                .as_deref()
                .unwrap_or(&[])
                .iter()
                .map(|tx| TransactionSigned::decode_enveloped(&mut tx.as_ref()))
                .collect::<Result<_, _>>()?;
            (payload_id_optimism(&parent, &attributes, &transactions), transactions)
        };

        let withdraw = attributes.payload_attributes.withdrawals.map(|withdrawals| {
            Withdrawals::new(
                withdrawals.into_iter().map(convert_standalone_withdraw_to_withdrawal).collect(),
            )
        });

        let payload_attributes = EthPayloadBuilderAttributes {
            id,
            parent,
            timestamp: attributes.payload_attributes.timestamp,
            suggested_fee_recipient: attributes.payload_attributes.suggested_fee_recipient,
            prev_randao: attributes.payload_attributes.prev_randao,
            withdrawals: withdraw.unwrap_or_default(),
            parent_beacon_block_root: attributes.payload_attributes.parent_beacon_block_root,
        };

        Ok(Self {
            payload_attributes,
            no_tx_pool: attributes.no_tx_pool.unwrap_or_default(),
            transactions,
            gas_limit: attributes.gas_limit,
        })
    }

    fn payload_id(&self) -> PayloadId {
        self.payload_attributes.id
    }

    fn parent(&self) -> B256 {
        self.payload_attributes.parent
    }

    fn timestamp(&self) -> u64 {
        self.payload_attributes.timestamp
    }

    fn parent_beacon_block_root(&self) -> Option<B256> {
        self.payload_attributes.parent_beacon_block_root
    }

    fn suggested_fee_recipient(&self) -> Address {
        self.payload_attributes.suggested_fee_recipient
    }

    fn prev_randao(&self) -> B256 {
        self.payload_attributes.prev_randao
    }

    fn withdrawals(&self) -> &Withdrawals {
        &self.payload_attributes.withdrawals
    }

    fn cfg_and_block_env(
        &self,
        chain_spec: &ChainSpec,
        parent: &Header,
    ) -> (CfgEnvWithHandlerCfg, BlockEnv) {
        // configure evm env based on parent block
        let mut cfg = CfgEnv::default();
        cfg.chain_id = chain_spec.chain().id();

        // ensure we're not missing any timestamp based hardforks
        let spec_id = revm_spec_by_timestamp_after_merge(chain_spec, self.timestamp());

        // if the parent block did not have excess blob gas (i.e. it was pre-cancun), but it is
        // cancun now, we need to set the excess blob gas to the default value
        let blob_excess_gas_and_price = parent
            .next_block_excess_blob_gas()
            .or_else(|| {
<<<<<<< HEAD
                if spec_id == SpecId::CANCUN {
=======
                if spec_id.is_enabled_in(SpecId::CANCUN) {
>>>>>>> a4c03490
                    // default excess blob gas is zero
                    Some(0)
                } else {
                    None
                }
            })
            .map(BlobExcessGasAndPrice::new);

        let block_env = BlockEnv {
            number: U256::from(parent.number + 1),
            coinbase: self.suggested_fee_recipient(),
            timestamp: U256::from(self.timestamp()),
            difficulty: U256::ZERO,
            prevrandao: Some(self.prev_randao()),
            gas_limit: U256::from(parent.gas_limit),
            // calculate basefee based on parent block's gas usage
            basefee: U256::from(
                parent
                    .next_block_base_fee(chain_spec.base_fee_params(self.timestamp()))
                    .unwrap_or_default(),
            ),
            // calculate excess gas based on parent block's blob gas usage
            blob_excess_gas_and_price,
        };

        let cfg_with_handler_cfg;
        {
            cfg_with_handler_cfg = CfgEnvWithHandlerCfg {
                cfg_env: cfg,
                handler_cfg: revm_primitives::HandlerCfg {
                    spec_id,
                    #[cfg(feature = "optimism")]
                    is_optimism: chain_spec.is_optimism(),
                },
            };
        }

        (cfg_with_handler_cfg, block_env)
    }
}

/// Generates the payload id for the configured payload from the [OptimismPayloadAttributes].
///
/// Returns an 8-byte identifier by hashing the payload components with sha256 hash.
pub(crate) fn payload_id_optimism(
    parent: &B256,
    attributes: &OptimismPayloadAttributes,
    txs: &[TransactionSigned],
) -> PayloadId {
    use sha2::Digest;
    let mut hasher = sha2::Sha256::new();
    hasher.update(parent.as_slice());
    hasher.update(&attributes.payload_attributes.timestamp.to_be_bytes()[..]);
    hasher.update(attributes.payload_attributes.prev_randao.as_slice());
    hasher.update(attributes.payload_attributes.suggested_fee_recipient.as_slice());
    if let Some(withdrawals) = &attributes.payload_attributes.withdrawals {
        let mut buf = Vec::new();
        withdrawals.encode(&mut buf);
        hasher.update(buf);
    }

    if let Some(parent_beacon_block) = attributes.payload_attributes.parent_beacon_block_root {
        hasher.update(parent_beacon_block);
    }

    let no_tx_pool = attributes.no_tx_pool.unwrap_or_default();
    if no_tx_pool || !txs.is_empty() {
        hasher.update([no_tx_pool as u8]);
        hasher.update(txs.len().to_be_bytes());
        txs.iter().for_each(|tx| hasher.update(tx.hash()));
    }

    if let Some(gas_limit) = attributes.gas_limit {
        hasher.update(gas_limit.to_be_bytes());
    }

    let out = hasher.finalize();
    PayloadId::new(out.as_slice()[..8].try_into().expect("sufficient length"))
}<|MERGE_RESOLUTION|>--- conflicted
+++ resolved
@@ -110,11 +110,7 @@
         let blob_excess_gas_and_price = parent
             .next_block_excess_blob_gas()
             .or_else(|| {
-<<<<<<< HEAD
-                if spec_id == SpecId::CANCUN {
-=======
                 if spec_id.is_enabled_in(SpecId::CANCUN) {
->>>>>>> a4c03490
                     // default excess blob gas is zero
                     Some(0)
                 } else {
