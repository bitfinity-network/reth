//! Support for customizing the node

use crate::{
    args::{
        DatabaseArgs, DatadirArgs, DebugArgs, DevArgs, NetworkArgs, PayloadBuilderArgs,
        PruningArgs, RpcServerArgs, TxPoolArgs,
    },
    dirs::{ChainPath, DataDirPath},
    utils::get_single_header,
};
use eyre::eyre;
use reth_chainspec::{ChainSpec, EthChainSpec, MAINNET};
use reth_config::config::PruneConfig;
use reth_network_p2p::headers::client::HeadersClient;
use serde::{de::DeserializeOwned, Serialize};
use std::{fs, path::Path};

use alloy_primitives::{BlockNumber, B256};
use reth_primitives::{BlockHashOrNumber, Head, SealedHeader};
use reth_stages_types::StageId;
use reth_storage_api::{
    BlockHashReader, DatabaseProviderFactory, HeaderProvider, StageCheckpointReader,
};
use reth_storage_errors::provider::ProviderResult;
use std::{net::SocketAddr, path::PathBuf, sync::Arc};
use tracing::*;

/// This includes all necessary configuration to launch the node.
/// The individual configuration options can be overwritten before launching the node.
///
/// # Example
/// ```rust
/// # use reth_node_core::{
/// #     node_config::NodeConfig,
/// #     args::RpcServerArgs,
/// # };
/// # use reth_rpc_server_types::RpcModuleSelection;
/// # use tokio::runtime::Handle;
///
/// async fn t() {
///     // create the builder
///     let builder = NodeConfig::default();
///
///     // configure the rpc apis
///     let mut rpc = RpcServerArgs::default().with_http().with_ws();
///     rpc.http_api = Some(RpcModuleSelection::All);
///     let builder = builder.with_rpc(rpc);
/// }
/// ```
///
/// This can also be used to launch a node with a temporary test database. This can be done with
/// the [`NodeConfig::test`] method.
///
/// # Example
/// ```rust
/// # use reth_node_core::{
/// #     node_config::NodeConfig,
/// #     args::RpcServerArgs,
/// # };
/// # use reth_rpc_server_types::RpcModuleSelection;
/// # use tokio::runtime::Handle;
///
/// async fn t() {
///     // create the builder with a test database, using the `test` method
///     let builder = NodeConfig::test();
///
///     // configure the rpc apis
///     let mut rpc = RpcServerArgs::default().with_http().with_ws();
///     rpc.http_api = Some(RpcModuleSelection::All);
///     let builder = builder.with_rpc(rpc);
/// }
/// ```
#[derive(Debug)]
pub struct NodeConfig<ChainSpec> {
    /// All data directory related arguments
    pub datadir: DatadirArgs,

    /// The path to the configuration file to use.
    pub config: Option<PathBuf>,

    /// The chain this node is running.
    ///
    /// Possible values are either a built-in chain or the path to a chain specification file.
    pub chain: Arc<ChainSpec>,

    /// Enable Prometheus metrics.
    ///
    /// The metrics will be served at the given interface and port.
    pub metrics: Option<SocketAddr>,

    /// Add a new instance of a node.
    ///
    /// Configures the ports of the node to avoid conflicts with the defaults.
    /// This is useful for running multiple nodes on the same machine.
    ///
    /// Max number of instances is 200. It is chosen in a way so that it's not possible to have
    /// port numbers that conflict with each other.
    ///
    /// Changes to the following port numbers:
    /// - `DISCOVERY_PORT`: default + `instance` - 1
    /// - `DISCOVERY_V5_PORT`: default + `instance` - 1
    /// - `AUTH_PORT`: default + `instance` * 100 - 100
    /// - `HTTP_RPC_PORT`: default - `instance` + 1
    /// - `WS_RPC_PORT`: default + `instance` * 2 - 2
    pub instance: u16,

    /// All networking related arguments
    pub network: NetworkArgs,

    /// All rpc related arguments
    pub rpc: RpcServerArgs,

    /// All txpool related arguments with --txpool prefix
    pub txpool: TxPoolArgs,

    /// All payload builder related arguments
    pub builder: PayloadBuilderArgs,

    /// All debug related arguments with --debug prefix
    pub debug: DebugArgs,

    /// All database related arguments
    pub db: DatabaseArgs,

    /// All dev related arguments with --dev prefix
    pub dev: DevArgs,

    /// All pruning related arguments
    pub pruning: PruningArgs,

    /// All bitfinity import related arguments
    pub bitfinity_import_arg: crate::args::BitfinityImportArgs,

}

impl NodeConfig<ChainSpec> {
    /// Creates a testing [`NodeConfig`], causing the database to be launched ephemerally.
    pub fn test() -> Self {
        Self::default()
            // set all ports to zero by default for test instances
            .with_unused_ports()
    }
}

impl<ChainSpec> NodeConfig<ChainSpec> {
    /// Creates a new config with given chain spec, setting all fields to default values.
    pub fn new(chain: Arc<ChainSpec>) -> Self {
        Self {
            config: None,
            chain,
            metrics: None,
            instance: 1,
            network: NetworkArgs::default(),
            rpc: RpcServerArgs::default(),
            txpool: TxPoolArgs::default(),
            builder: PayloadBuilderArgs::default(),
            debug: DebugArgs::default(),
            db: DatabaseArgs::default(),
            dev: DevArgs::default(),
            pruning: PruningArgs::default(),
            datadir: DatadirArgs::default(),
        }
    }

    /// Sets --dev mode for the node.
    ///
    /// In addition to setting the `--dev` flag, this also:
    ///   - disables discovery in [`NetworkArgs`].
    pub const fn dev(mut self) -> Self {
        self.dev.dev = true;
        self.network.discovery.disable_discovery = true;
        self
    }

    /// Sets --dev mode for the node [`NodeConfig::dev`], if `dev` is true.
    pub const fn set_dev(self, dev: bool) -> Self {
        if dev {
            self.dev()
        } else {
            self
        }
    }

    /// Set the data directory args for the node
    pub fn with_datadir_args(mut self, datadir_args: DatadirArgs) -> Self {
        self.datadir = datadir_args;
        self
    }

    /// Set the config file for the node
    pub fn with_config(mut self, config: impl Into<PathBuf>) -> Self {
        self.config = Some(config.into());
        self
    }

    /// Set the [`ChainSpec`] for the node
    pub fn with_chain(mut self, chain: impl Into<Arc<ChainSpec>>) -> Self {
        self.chain = chain.into();
        self
    }

    /// Set the metrics address for the node
    pub const fn with_metrics(mut self, metrics: SocketAddr) -> Self {
        self.metrics = Some(metrics);
        self
    }

    /// Set the instance for the node
    pub const fn with_instance(mut self, instance: u16) -> Self {
        self.instance = instance;
        self
    }

    /// Set the network args for the node
    pub fn with_network(mut self, network: NetworkArgs) -> Self {
        self.network = network;
        self
    }

    /// Set the rpc args for the node
    pub fn with_rpc(mut self, rpc: RpcServerArgs) -> Self {
        self.rpc = rpc;
        self
    }

    /// Set the txpool args for the node
    pub fn with_txpool(mut self, txpool: TxPoolArgs) -> Self {
        self.txpool = txpool;
        self
    }

    /// Set the builder args for the node
    pub fn with_payload_builder(mut self, builder: PayloadBuilderArgs) -> Self {
        self.builder = builder;
        self
    }

    /// Set the debug args for the node
    pub fn with_debug(mut self, debug: DebugArgs) -> Self {
        self.debug = debug;
        self
    }

    /// Set the database args for the node
    pub const fn with_db(mut self, db: DatabaseArgs) -> Self {
        self.db = db;
        self
    }

    /// Set the dev args for the node
    pub const fn with_dev(mut self, dev: DevArgs) -> Self {
        self.dev = dev;
        self
    }

    /// Set the pruning args for the node
    pub fn with_pruning(mut self, pruning: PruningArgs) -> Self {
        self.pruning = pruning;
        self
    }

    /// Returns pruning configuration.
    pub fn prune_config(&self) -> Option<PruneConfig>
    where
        ChainSpec: EthChainSpec,
    {
        self.pruning.prune_config(&self.chain)
    }

    /// Returns the max block that the node should run to, looking it up from the network if
    /// necessary
    pub async fn max_block<Provider, Client>(
        &self,
        network_client: Client,
        provider: Provider,
    ) -> eyre::Result<Option<BlockNumber>>
    where
        Provider: HeaderProvider,
        Client: HeadersClient,
    {
        let max_block = if let Some(block) = self.debug.max_block {
            Some(block)
        } else if let Some(tip) = self.debug.tip {
            Some(self.lookup_or_fetch_tip(provider, network_client, tip).await?)
        } else {
            None
        };

        Ok(max_block)
    }

    /// Fetches the head block from the database.
    ///
    /// If the database is empty, returns the genesis block.
    pub fn lookup_head<Factory>(&self, factory: &Factory) -> ProviderResult<Head>
    where
        Factory: DatabaseProviderFactory<
            Provider: HeaderProvider + StageCheckpointReader + BlockHashReader,
        >,
    {
        let provider = factory.database_provider_ro()?;

        let head = provider.get_stage_checkpoint(StageId::Finish)?.unwrap_or_default().block_number;

        let header = provider
            .header_by_number(head)?
            .expect("the header for the latest block is missing, database is corrupt");

        let total_difficulty = provider
            .header_td_by_number(head)?
            .expect("the total difficulty for the latest block is missing, database is corrupt");

        let hash = provider
            .block_hash(head)?
            .expect("the hash for the latest block is missing, database is corrupt");

        Ok(Head {
            number: head,
            hash,
            difficulty: header.difficulty,
            total_difficulty,
            timestamp: header.timestamp,
        })
    }

    /// Attempt to look up the block number for the tip hash in the database.
    /// If it doesn't exist, download the header and return the block number.
    ///
    /// NOTE: The download is attempted with infinite retries.
    pub async fn lookup_or_fetch_tip<Provider, Client>(
        &self,
        provider: Provider,
        client: Client,
        tip: B256,
    ) -> ProviderResult<u64>
    where
        Provider: HeaderProvider,
        Client: HeadersClient,
    {
        let header = provider.header_by_hash_or_number(tip.into())?;

        // try to look up the header in the database
        if let Some(header) = header {
            info!(target: "reth::cli", ?tip, "Successfully looked up tip block in the database");
            return Ok(header.number)
        }

        Ok(self.fetch_tip_from_network(client, tip.into()).await.number)
    }

    /// Attempt to look up the block with the given number and return the header.
    ///
    /// NOTE: The download is attempted with infinite retries.
    pub async fn fetch_tip_from_network<Client>(
        &self,
        client: Client,
        tip: BlockHashOrNumber,
    ) -> SealedHeader
    where
        Client: HeadersClient,
    {
        info!(target: "reth::cli", ?tip, "Fetching tip block from the network.");
        let mut fetch_failures = 0;
        loop {
            match get_single_header(&client, tip).await {
                Ok(tip_header) => {
                    info!(target: "reth::cli", ?tip, "Successfully fetched tip");
                    return tip_header
                }
                Err(error) => {
                    fetch_failures += 1;
                    if fetch_failures % 20 == 0 {
                        error!(target: "reth::cli", ?fetch_failures, %error, "Failed to fetch the tip. Retrying...");
                    }
                }
            }
        }
    }

    /// Change rpc port numbers based on the instance number, using the inner
    /// [`RpcServerArgs::adjust_instance_ports`] method.
    pub fn adjust_instance_ports(&mut self) {
        self.rpc.adjust_instance_ports(self.instance);
        self.network.adjust_instance_ports(self.instance);
    }

    /// Sets networking and RPC ports to zero, causing the OS to choose random unused ports when
    /// sockets are bound.
    pub fn with_unused_ports(mut self) -> Self {
        self.rpc = self.rpc.with_unused_ports();
        self.network = self.network.with_unused_ports();
        self
    }

    /// Resolve the final datadir path.
    pub fn datadir(&self) -> ChainPath<DataDirPath>
    where
        ChainSpec: EthChainSpec,
    {
        self.datadir.clone().resolve_datadir(self.chain.chain())
    }

    /// Load an application configuration from a specified path.
    ///
    /// A new configuration file is created with default values if none
    /// exists.
    pub fn load_path<T: Serialize + DeserializeOwned + Default>(
        path: impl AsRef<Path>,
    ) -> eyre::Result<T> {
        let path = path.as_ref();
        match fs::read_to_string(path) {
            Ok(cfg_string) => {
                toml::from_str(&cfg_string).map_err(|e| eyre!("Failed to parse TOML: {e}"))
            }
            Err(e) if e.kind() == std::io::ErrorKind::NotFound => {
                if let Some(parent) = path.parent() {
                    fs::create_dir_all(parent)
                        .map_err(|e| eyre!("Failed to create directory: {e}"))?;
                }
                let cfg = T::default();
                let s = toml::to_string_pretty(&cfg)
                    .map_err(|e| eyre!("Failed to serialize to TOML: {e}"))?;
                fs::write(path, s).map_err(|e| eyre!("Failed to write configuration file: {e}"))?;
                Ok(cfg)
            }
            Err(e) => Err(eyre!("Failed to load configuration: {e}")),
        }
    }
}

impl Default for NodeConfig<ChainSpec> {
    fn default() -> Self {
        Self::new(MAINNET.clone())
    }
}

impl<ChainSpec> Clone for NodeConfig<ChainSpec> {
    fn clone(&self) -> Self {
        Self {
<<<<<<< HEAD
            config: None,
            chain: MAINNET.clone(),
            metrics: None,
            instance: 1,
            network: NetworkArgs::default(),
            rpc: RpcServerArgs::default(),
            txpool: TxPoolArgs::default(),
            builder: PayloadBuilderArgs::default(),
            debug: DebugArgs::default(),
            db: DatabaseArgs::default(),
            dev: DevArgs::default(),
            pruning: PruningArgs::default(),
            datadir: DatadirArgs::default(),
            bitfinity_import_arg: Default::default(),
=======
            chain: self.chain.clone(),
            config: self.config.clone(),
            metrics: self.metrics,
            instance: self.instance,
            network: self.network.clone(),
            rpc: self.rpc.clone(),
            txpool: self.txpool.clone(),
            builder: self.builder.clone(),
            debug: self.debug.clone(),
            db: self.db,
            dev: self.dev,
            pruning: self.pruning.clone(),
            datadir: self.datadir.clone(),
>>>>>>> e828b34e
        }
    }
}<|MERGE_RESOLUTION|>--- conflicted
+++ resolved
@@ -437,22 +437,6 @@
 impl<ChainSpec> Clone for NodeConfig<ChainSpec> {
     fn clone(&self) -> Self {
         Self {
-<<<<<<< HEAD
-            config: None,
-            chain: MAINNET.clone(),
-            metrics: None,
-            instance: 1,
-            network: NetworkArgs::default(),
-            rpc: RpcServerArgs::default(),
-            txpool: TxPoolArgs::default(),
-            builder: PayloadBuilderArgs::default(),
-            debug: DebugArgs::default(),
-            db: DatabaseArgs::default(),
-            dev: DevArgs::default(),
-            pruning: PruningArgs::default(),
-            datadir: DatadirArgs::default(),
-            bitfinity_import_arg: Default::default(),
-=======
             chain: self.chain.clone(),
             config: self.config.clone(),
             metrics: self.metrics,
@@ -466,7 +450,6 @@
             dev: self.dev,
             pruning: self.pruning.clone(),
             datadir: self.datadir.clone(),
->>>>>>> e828b34e
         }
     }
 }