--- conflicted
+++ resolved
@@ -1,205 +1,4 @@
 //! Optimism transaction types
 
 pub mod signed;
-<<<<<<< HEAD
-pub mod tx_type;
-
-use alloy_primitives::{bytes, Bytes, TxKind, Uint, B256};
-
-#[cfg(any(test, feature = "reth-codec"))]
-use alloy_consensus::constants::EIP7702_TX_TYPE_ID;
-use alloy_consensus::{SignableTransaction, TxLegacy};
-use alloy_eips::{eip2930::AccessList, eip7702::SignedAuthorization};
-use derive_more::{Constructor, Deref, From};
-use op_alloy_consensus::OpTypedTransaction;
-#[cfg(any(test, feature = "reth-codec"))]
-use op_alloy_consensus::DEPOSIT_TX_TYPE_ID;
-#[cfg(any(test, feature = "reth-codec"))]
-use reth_codecs::Compact;
-#[cfg(any(test, feature = "reth-codec"))]
-use reth_primitives::transaction::{
-    COMPACT_EXTENDED_IDENTIFIER_FLAG, COMPACT_IDENTIFIER_EIP1559, COMPACT_IDENTIFIER_EIP2930,
-    COMPACT_IDENTIFIER_LEGACY,
-};
-use reth_primitives_traits::InMemorySize;
-
-#[cfg_attr(feature = "arbitrary", derive(arbitrary::Arbitrary))]
-#[cfg_attr(feature = "serde", derive(serde::Serialize, serde::Deserialize))]
-#[derive(Debug, Clone, PartialEq, Eq, Deref, Hash, From, Constructor)]
-/// Optimistic transaction.
-pub struct OpTransaction(OpTypedTransaction);
-
-impl OpTransaction {
-    /// This encodes the transaction _without_ the signature, and is only suitable for creating a
-    /// hash intended for signing.
-    pub fn encode_for_signing(&self, out: &mut dyn bytes::BufMut) {
-        match self.deref() {
-            OpTypedTransaction::Legacy(tx) => tx.encode_for_signing(out),
-            OpTypedTransaction::Eip2930(tx) => tx.encode_for_signing(out),
-            OpTypedTransaction::Eip1559(tx) => tx.encode_for_signing(out),
-            OpTypedTransaction::Eip7702(tx) => tx.encode_for_signing(out),
-            OpTypedTransaction::Deposit(_) => {}
-        }
-    }
-}
-
-impl Default for OpTransaction {
-    fn default() -> Self {
-        Self(OpTypedTransaction::Legacy(TxLegacy::default()))
-    }
-}
-
-#[cfg(any(test, feature = "reth-codec"))]
-impl Compact for OpTransaction {
-    fn to_compact<B>(&self, out: &mut B) -> usize
-    where
-        B: bytes::BufMut + AsMut<[u8]>,
-    {
-        match &self.0 {
-            OpTypedTransaction::Legacy(tx) => tx.to_compact(out),
-            OpTypedTransaction::Eip2930(tx) => tx.to_compact(out),
-            OpTypedTransaction::Eip1559(tx) => tx.to_compact(out),
-            OpTypedTransaction::Eip7702(tx) => tx.to_compact(out),
-            OpTypedTransaction::Deposit(tx) => tx.to_compact(out),
-        }
-    }
-
-    fn from_compact(mut buf: &[u8], identifier: usize) -> (Self, &[u8]) {
-        use bytes::Buf;
-
-        match identifier {
-            COMPACT_IDENTIFIER_LEGACY => {
-                let (tx, buf) = TxLegacy::from_compact(buf, buf.len());
-                (Self(OpTypedTransaction::Legacy(tx)), buf)
-            }
-            COMPACT_IDENTIFIER_EIP2930 => {
-                let (tx, buf) =
-                    alloy_consensus::transaction::TxEip2930::from_compact(buf, buf.len());
-                (Self(OpTypedTransaction::Eip2930(tx)), buf)
-            }
-            COMPACT_IDENTIFIER_EIP1559 => {
-                let (tx, buf) =
-                    alloy_consensus::transaction::TxEip1559::from_compact(buf, buf.len());
-                (Self(OpTypedTransaction::Eip1559(tx)), buf)
-            }
-            COMPACT_EXTENDED_IDENTIFIER_FLAG => {
-                // An identifier of 3 indicates that the transaction type did not fit into
-                // the backwards compatible 2 bit identifier, their transaction types are
-                // larger than 2 bits (eg. 4844 and Deposit Transactions). In this case,
-                // we need to read the concrete transaction type from the buffer by
-                // reading the full 8 bits (single byte) and match on this transaction type.
-                let identifier = buf.get_u8();
-                match identifier {
-                    EIP7702_TX_TYPE_ID => {
-                        let (tx, buf) =
-                            alloy_consensus::transaction::TxEip7702::from_compact(buf, buf.len());
-                        (Self(OpTypedTransaction::Eip7702(tx)), buf)
-                    }
-                    DEPOSIT_TX_TYPE_ID => {
-                        let (tx, buf) = op_alloy_consensus::TxDeposit::from_compact(buf, buf.len());
-                        (Self(OpTypedTransaction::Deposit(tx)), buf)
-                    }
-                    _ => unreachable!(
-                        "Junk data in database: unknown Transaction variant: {identifier}"
-                    ),
-                }
-            }
-            _ => unreachable!("Junk data in database: unknown Transaction variant: {identifier}"),
-        }
-    }
-}
-
-impl alloy_consensus::Typed2718 for OpTransaction {
-    fn ty(&self) -> u8 {
-        self.0.ty()
-    }
-}
-
-impl alloy_consensus::Transaction for OpTransaction {
-    fn chain_id(&self) -> Option<u64> {
-        self.0.chain_id()
-    }
-
-    fn nonce(&self) -> u64 {
-        self.0.nonce()
-    }
-
-    fn gas_limit(&self) -> u64 {
-        self.0.gas_limit()
-    }
-
-    fn gas_price(&self) -> Option<u128> {
-        self.0.gas_price()
-    }
-
-    fn max_fee_per_gas(&self) -> u128 {
-        self.0.max_fee_per_gas()
-    }
-
-    fn max_priority_fee_per_gas(&self) -> Option<u128> {
-        self.0.max_priority_fee_per_gas()
-    }
-
-    fn max_fee_per_blob_gas(&self) -> Option<u128> {
-        self.0.max_fee_per_blob_gas()
-    }
-
-    fn priority_fee_or_price(&self) -> u128 {
-        self.0.priority_fee_or_price()
-    }
-
-    fn kind(&self) -> TxKind {
-        self.0.kind()
-    }
-
-    fn is_create(&self) -> bool {
-        self.0.is_create()
-    }
-
-    fn value(&self) -> Uint<256, 4> {
-        self.0.value()
-    }
-
-    fn input(&self) -> &Bytes {
-        self.0.input()
-    }
-
-    fn access_list(&self) -> Option<&AccessList> {
-        self.0.access_list()
-    }
-
-    fn blob_versioned_hashes(&self) -> Option<&[B256]> {
-        self.0.blob_versioned_hashes()
-    }
-
-    fn authorization_list(&self) -> Option<&[SignedAuthorization]> {
-        self.0.authorization_list()
-    }
-
-    fn is_dynamic_fee(&self) -> bool {
-        self.0.is_dynamic_fee()
-    }
-
-    fn effective_gas_price(&self, base_fee: Option<u64>) -> u128 {
-        self.0.effective_gas_price(base_fee)
-    }
-
-    fn effective_tip_per_gas(&self, base_fee: u64) -> Option<u128> {
-        self.0.effective_tip_per_gas(base_fee)
-    }
-}
-
-impl InMemorySize for OpTransaction {
-    fn size(&self) -> usize {
-        match &self.0 {
-            OpTypedTransaction::Legacy(tx) => tx.size(),
-            OpTypedTransaction::Eip2930(tx) => tx.size(),
-            OpTypedTransaction::Eip1559(tx) => tx.size(),
-            OpTypedTransaction::Eip7702(tx) => tx.size(),
-            OpTypedTransaction::Deposit(tx) => tx.size(),
-        }
-    }
-}
-=======
-pub mod tx_type;
->>>>>>> 31f77fbb
+pub mod tx_type;