use alloy_genesis::Genesis;
use reth_chainspec::ChainSpec;
use reth_discv4::NodeRecord;
use reth_primitives::Head;

use std::sync::Arc;

const SHANGHAI_BLOCK: u64 = 50523000;

pub(crate) fn polygon_chain_spec() -> Arc<ChainSpec> {
<<<<<<< HEAD
    const GENESIS: B256 = b256!("a9c28ce2141b56c474f1dc504bee9b01eb1bd7d1a507580d5519d4437a97de1b");

    ChainSpec {
        chain: Chain::from_id(137),
        // <https://github.com/maticnetwork/bor/blob/d521b8e266b97efe9c8fdce8167e9dd77b04637d/builder/files/genesis-mainnet-v1.json>
        genesis: serde_json::from_str(include_str!("./genesis.json")).expect("deserialize genesis"),
        genesis_hash: once_cell_set(GENESIS),
        genesis_header: Default::default(),
        paris_block_and_final_difficulty: None,
        hardforks: ChainHardforks::new(vec![
            (EthereumHardfork::Petersburg.boxed(), ForkCondition::Block(0)),
            (EthereumHardfork::Istanbul.boxed(), ForkCondition::Block(3395000)),
            (EthereumHardfork::MuirGlacier.boxed(), ForkCondition::Block(3395000)),
            (EthereumHardfork::Berlin.boxed(), ForkCondition::Block(14750000)),
            (EthereumHardfork::London.boxed(), ForkCondition::Block(23850000)),
            (EthereumHardfork::Shanghai.boxed(), ForkCondition::Block(SHANGAI_BLOCK)),
        ]),
        deposit_contract: None,
        base_fee_params: reth_chainspec::BaseFeeParamsKind::Constant(BaseFeeParams::ethereum()),
        prune_delete_limit: 0,
        blob_params: Default::default(),
        bitfinity_evm_url: Default::default(),
    }
    .into()
=======
    let genesis: Genesis =
        serde_json::from_str(include_str!("./genesis.json")).expect("deserialize genesis");
    Arc::new(genesis.into())
>>>>>>> 90c514ca
}

/// Polygon mainnet boot nodes <https://github.com/maticnetwork/bor/blob/master/params/bootnodes.go#L79>
static BOOTNODES : [&str; 4] = [
	"enode://b8f1cc9c5d4403703fbf377116469667d2b1823c0daf16b7250aa576bacf399e42c3930ccfcb02c5df6879565a2b8931335565f0e8d3f8e72385ecf4a4bf160a@3.36.224.80:30303",
	"enode://8729e0c825f3d9cad382555f3e46dcff21af323e89025a0e6312df541f4a9e73abfa562d64906f5e59c51fe6f0501b3e61b07979606c56329c020ed739910759@54.194.245.5:30303",
	"enode://76316d1cb93c8ed407d3332d595233401250d48f8fbb1d9c65bd18c0495eca1b43ec38ee0ea1c257c0abb7d1f25d649d359cdfe5a805842159cfe36c5f66b7e8@52.78.36.216:30303",
	"enode://681ebac58d8dd2d8a6eef15329dfbad0ab960561524cf2dfde40ad646736fe5c244020f20b87e7c1520820bc625cfb487dd71d63a3a3bf0baea2dbb8ec7c79f1@34.240.245.39:30303",
];

pub(crate) fn head() -> Head {
    Head { number: SHANGHAI_BLOCK, ..Default::default() }
}

pub(crate) fn boot_nodes() -> Vec<NodeRecord> {
    BOOTNODES[..].iter().map(|s| s.parse().unwrap()).collect()
}<|MERGE_RESOLUTION|>--- conflicted
+++ resolved
@@ -8,36 +8,9 @@
 const SHANGHAI_BLOCK: u64 = 50523000;
 
 pub(crate) fn polygon_chain_spec() -> Arc<ChainSpec> {
-<<<<<<< HEAD
-    const GENESIS: B256 = b256!("a9c28ce2141b56c474f1dc504bee9b01eb1bd7d1a507580d5519d4437a97de1b");
-
-    ChainSpec {
-        chain: Chain::from_id(137),
-        // <https://github.com/maticnetwork/bor/blob/d521b8e266b97efe9c8fdce8167e9dd77b04637d/builder/files/genesis-mainnet-v1.json>
-        genesis: serde_json::from_str(include_str!("./genesis.json")).expect("deserialize genesis"),
-        genesis_hash: once_cell_set(GENESIS),
-        genesis_header: Default::default(),
-        paris_block_and_final_difficulty: None,
-        hardforks: ChainHardforks::new(vec![
-            (EthereumHardfork::Petersburg.boxed(), ForkCondition::Block(0)),
-            (EthereumHardfork::Istanbul.boxed(), ForkCondition::Block(3395000)),
-            (EthereumHardfork::MuirGlacier.boxed(), ForkCondition::Block(3395000)),
-            (EthereumHardfork::Berlin.boxed(), ForkCondition::Block(14750000)),
-            (EthereumHardfork::London.boxed(), ForkCondition::Block(23850000)),
-            (EthereumHardfork::Shanghai.boxed(), ForkCondition::Block(SHANGAI_BLOCK)),
-        ]),
-        deposit_contract: None,
-        base_fee_params: reth_chainspec::BaseFeeParamsKind::Constant(BaseFeeParams::ethereum()),
-        prune_delete_limit: 0,
-        blob_params: Default::default(),
-        bitfinity_evm_url: Default::default(),
-    }
-    .into()
-=======
     let genesis: Genesis =
         serde_json::from_str(include_str!("./genesis.json")).expect("deserialize genesis");
     Arc::new(genesis.into())
->>>>>>> 90c514ca
 }
 
 /// Polygon mainnet boot nodes <https://github.com/maticnetwork/bor/blob/master/params/bootnodes.go#L79>
