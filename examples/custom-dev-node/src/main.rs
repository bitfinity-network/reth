--- conflicted
+++ resolved
@@ -28,11 +28,7 @@
         .with_rpc(RpcServerArgs::default().with_http())
         .with_chain(custom_chain());
 
-<<<<<<< HEAD
-    let NodeHandle { mut node, node_exit_future: _, bitfinity_import: _ } = NodeBuilder::new(node_config)
-=======
-    let NodeHandle { node, node_exit_future: _ } = NodeBuilder::new(node_config)
->>>>>>> e828b34e
+    let NodeHandle { node, node_exit_future: _, bitfinity_import: _ } = NodeBuilder::new(node_config)
         .testing_node(tasks.executor())
         .node(EthereumNode::default())
         .launch()
