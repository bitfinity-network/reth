[workspace.package]
version = "1.1.4"
edition = "2021"
rust-version = "1.82"
license = "MIT OR Apache-2.0"
homepage = "https://paradigmxyz.github.io/reth"
repository = "https://github.com/paradigmxyz/reth"
exclude = [".github/"]

[workspace]
members = [
    "bin/reth-bench/",
    "bin/reth/",
<<<<<<< HEAD
    "crates/bitfinity-block-validator",
    "crates/blockchain-tree/",
=======
>>>>>>> 5bb12910
    "crates/blockchain-tree-api/",
    "crates/blockchain-tree/",
    "crates/chain-state/",
    "crates/chainspec/",
    "crates/cli/cli/",
    "crates/cli/commands/",
    "crates/cli/runner/",
    "crates/cli/util/",
    "crates/config/",
    "crates/consensus/beacon/",
    "crates/consensus/common/",
    "crates/consensus/consensus/",
    "crates/consensus/debug-client/",
    "crates/e2e-test-utils/",
    "crates/engine/invalid-block-hooks/",
    "crates/engine/local",
    "crates/engine/primitives/",
    "crates/engine/service",
    "crates/engine/tree/",
    "crates/engine/util/",
    "crates/errors/",
    "crates/ethereum-forks/",
    "crates/ethereum/cli/",
    "crates/ethereum/consensus/",
    "crates/ethereum/engine-primitives/",
    "crates/ethereum/evm",
    "crates/ethereum/node",
    "crates/ethereum/payload/",
    "crates/ethereum/primitives/",
    "crates/etl/",
    "crates/evm/",
    "crates/evm/execution-errors",
    "crates/evm/execution-types",
    "crates/exex/exex/",
    "crates/exex/test-utils/",
    "crates/exex/types/",
    "crates/metrics/",
    "crates/net/banlist/",
    "crates/net/discv4/",
    "crates/net/discv5/",
    "crates/net/dns/",
    "crates/net/downloaders/",
    "crates/net/ecies/",
    "crates/net/eth-wire-types",
    "crates/net/eth-wire/",
    "crates/net/nat/",
    "crates/net/network-api/",
    "crates/net/network-types/",
    "crates/net/network/",
    "crates/net/p2p/",
    "crates/net/peers/",
    "crates/node/api/",
    "crates/node/builder/",
    "crates/node/core/",
    "crates/node/events/",
    "crates/node/metrics",
    "crates/node/types",
    # "crates/optimism/bin",
    # "crates/optimism/chainspec",
    # "crates/optimism/cli",
    # "crates/optimism/consensus",
    # "crates/optimism/evm/",
    # "crates/optimism/hardforks/",
    # "crates/optimism/node/",
    # "crates/optimism/payload/",
    # "crates/optimism/primitives/",
    # "crates/optimism/rpc/",
    # "crates/optimism/storage",
    "crates/payload/basic/",
    "crates/payload/builder/",
    "crates/payload/builder-primitives/",
    "crates/payload/primitives/",
    "crates/payload/validator/",
    "crates/payload/util/",
    "crates/primitives-traits/",
    "crates/primitives/",
    "crates/prune/prune",
    "crates/prune/types",
    "crates/revm/",
    "crates/rpc/ipc/",
    "crates/rpc/rpc-api/",
    "crates/rpc/rpc-builder/",
    "crates/rpc/rpc-engine-api/",
    "crates/rpc/rpc-eth-api/",
    "crates/rpc/rpc-eth-types/",
    "crates/rpc/rpc-layer",
    "crates/rpc/rpc-server-types/",
    "crates/rpc/rpc-testing-util/",
    "crates/rpc/rpc-types-compat/",
    "crates/rpc/rpc/",
    "crates/stages/api/",
    "crates/stages/stages/",
    "crates/stages/types/",
    "crates/static-file/static-file",
    "crates/static-file/types/",
    "crates/storage/codecs/",
    "crates/storage/codecs/derive/",
    "crates/storage/db-api/",
    "crates/storage/db-common",
    "crates/storage/db-models/",
    "crates/storage/db/",
    "crates/storage/errors/",
    "crates/storage/libmdbx-rs/",
    "crates/storage/libmdbx-rs/mdbx-sys/",
    "crates/storage/nippy-jar/",
    "crates/storage/provider/",
    "crates/storage/storage-api/",
    "crates/storage/zstd-compressors/",
    "crates/tasks/",
    "crates/tokio-util/",
    "crates/tracing/",
    "crates/transaction-pool/",
    "crates/trie/common",
    "crates/trie/db",
    "crates/trie/parallel/",
    "crates/trie/sparse",
    "crates/trie/trie",
    "examples/beacon-api-sidecar-fetcher/",
    "examples/beacon-api-sse/",
    "examples/bsc-p2p",
    "examples/custom-dev-node/",
    "examples/custom-engine-types/",
    "examples/custom-evm/",
    "examples/custom-inspector/",
    "examples/custom-node-components/",
    "examples/custom-payload-builder/",
    "examples/custom-rlpx-subprotocol",
    "examples/db-access",
    "examples/manual-p2p/",
    "examples/network-txpool/",
    "examples/network/",
    "examples/node-custom-rpc/",
    "examples/node-event-hooks/",
    "examples/polygon-p2p/",
    "examples/rpc-db/",
    "examples/stateful-precompile/",
    "examples/txpool-tracing/",
    "examples/custom-beacon-withdrawals",
    "testing/ef-tests/",
    "testing/testing-utils",
]
default-members = ["bin/reth"]
exclude = ["book/sources"]

# Explicitly set the resolver to version 2, which is the default for packages with edition >= 2021
# https://doc.rust-lang.org/edition-guide/rust-2021/default-cargo-resolver.html
resolver = "2"

[workspace.lints]
rust.missing_debug_implementations = "warn"
rust.missing_docs = "warn"
rust.rust_2018_idioms = { level = "deny", priority = -1 }
rust.unreachable_pub = "warn"
rust.unused_must_use = "deny"
rustdoc.all = "warn"
# rust.unnameable-types = "warn"

[workspace.lints.clippy]
# These are some of clippy's nursery (i.e., experimental) lints that we like.
# By default, nursery lints are allowed. Some of the lints below have made good
# suggestions which we fixed. The others didn't have any findings, so we can
# assume they don't have that many false positives. Let's enable them to
# prevent future problems.
borrow_as_ptr = "warn"
branches_sharing_code = "warn"
clear_with_drain = "warn"
cloned_instead_of_copied = "warn"
collection_is_never_read = "warn"
dbg_macro = "warn"
derive_partial_eq_without_eq = "warn"
doc_markdown = "warn"
empty_line_after_doc_comments = "warn"
empty_line_after_outer_attr = "warn"
enum_glob_use = "warn"
equatable_if_let = "warn"
explicit_into_iter_loop = "warn"
explicit_iter_loop = "warn"
flat_map_option = "warn"
from_iter_instead_of_collect = "warn"
if_not_else = "warn"
if_then_some_else_none = "warn"
implicit_clone = "warn"
imprecise_flops = "warn"
iter_on_empty_collections = "warn"
iter_on_single_items = "warn"
iter_with_drain = "warn"
iter_without_into_iter = "warn"
large_stack_frames = "warn"
manual_assert = "warn"
manual_clamp = "warn"
manual_is_variant_and = "warn"
manual_string_new = "warn"
match_same_arms = "warn"
missing_const_for_fn = "warn"
mutex_integer = "warn"
naive_bytecount = "warn"
needless_bitwise_bool = "warn"
needless_continue = "warn"
needless_for_each = "warn"
needless_pass_by_ref_mut = "warn"
nonstandard_macro_braces = "warn"
option_as_ref_cloned = "warn"
or_fun_call = "warn"
path_buf_push_overwrite = "warn"
read_zero_byte_vec = "warn"
redundant_clone = "warn"
redundant_else = "warn"
single_char_pattern = "warn"
string_lit_as_bytes = "warn"
string_lit_chars_any = "warn"
suboptimal_flops = "warn"
suspicious_operation_groupings = "warn"
trailing_empty_array = "warn"
trait_duplication_in_bounds = "warn"
transmute_undefined_repr = "warn"
trivial_regex = "warn"
tuple_array_conversions = "warn"
type_repetition_in_bounds = "warn"
uninhabited_references = "warn"
unnecessary_self_imports = "warn"
unnecessary_struct_initialization = "warn"
unnested_or_patterns = "warn"
unused_peekable = "warn"
unused_rounding = "warn"
use_self = "warn"
useless_let_if_seq = "warn"
while_float = "warn"
zero_sized_map_values = "warn"

# These are nursery lints which have findings. Allow them for now. Some are not
# quite mature enough for use in our codebase and some we don't really want.
# Explicitly listing should make it easier to fix in the future.
as_ptr_cast_mut = "allow"
cognitive_complexity = "allow"
debug_assert_with_mut_call = "allow"
fallible_impl_from = "allow"
future_not_send = "allow"
needless_collect = "allow"
non_send_fields_in_send_ty = "allow"
redundant_pub_crate = "allow"
significant_drop_in_scrutinee = "allow"
significant_drop_tightening = "allow"
too_long_first_doc_paragraph = "allow"

# Speed up tests.
[profile.dev.package]
proptest.opt-level = 3
rand_chacha.opt-level = 3
rand_xorshift.opt-level = 3
unarray.opt-level = 3

# Meant for testing - all optimizations, but with debug assertions and overflow checks.
[profile.hivetests]
inherits = "test"
lto = "thin"
opt-level = 3

[profile.release]
codegen-units = 16
debug = "line-tables-only"
lto = "thin"
opt-level = 3
panic = "unwind"
strip = true

# Use the `--profile profiling` flag to show symbols in release mode.
# e.g. `cargo build --profile profiling`
[profile.profiling]
debug = 2
inherits = "release"
strip = false

# Make sure debug symbols are in the bench profile
[profile.bench]
inherits = "profiling"

[profile.maxperf]
codegen-units = 1
inherits = "release"
lto = "fat"

[profile.reproducible]
inherits = "release"
debug = false
panic = "abort"
codegen-units = 1
overflow-checks = true

[workspace.dependencies]
# reth
op-reth = { path = "crates/optimism/bin" }
reth = { path = "bin/reth" }
reth-basic-payload-builder = { path = "crates/payload/basic" }
reth-beacon-consensus = { path = "crates/consensus/beacon" }
reth-bench = { path = "bin/reth-bench" }
reth-blockchain-tree = { path = "crates/blockchain-tree" }
reth-blockchain-tree-api = { path = "crates/blockchain-tree-api" }
reth-chain-state = { path = "crates/chain-state" }
reth-chainspec = { path = "crates/chainspec" }
reth-cli = { path = "crates/cli/cli" }
reth-cli-commands = { path = "crates/cli/commands" }
reth-cli-runner = { path = "crates/cli/runner" }
reth-cli-util = { path = "crates/cli/util" }
reth-codecs = { path = "crates/storage/codecs" }
reth-codecs-derive = { path = "crates/storage/codecs/derive" }
reth-config = { path = "crates/config" }
reth-consensus = { path = "crates/consensus/consensus", default-features = false }
reth-consensus-common = { path = "crates/consensus/common" }
reth-consensus-debug-client = { path = "crates/consensus/debug-client" }
reth-db = { path = "crates/storage/db", default-features = false }
reth-db-api = { path = "crates/storage/db-api" }
reth-db-common = { path = "crates/storage/db-common" }
reth-db-models = { path = "crates/storage/db-models" }
reth-discv4 = { path = "crates/net/discv4" }
reth-discv5 = { path = "crates/net/discv5" }
reth-dns-discovery = { path = "crates/net/dns" }
reth-downloaders = { path = "crates/net/downloaders" }
reth-e2e-test-utils = { path = "crates/e2e-test-utils" }
reth-ecies = { path = "crates/net/ecies" }
reth-engine-local = { path = "crates/engine/local" }
reth-engine-primitives = { path = "crates/engine/primitives" }
reth-engine-tree = { path = "crates/engine/tree" }
reth-engine-service = { path = "crates/engine/service" }
reth-engine-util = { path = "crates/engine/util" }
reth-errors = { path = "crates/errors" }
reth-eth-wire = { path = "crates/net/eth-wire" }
reth-eth-wire-types = { path = "crates/net/eth-wire-types" }
reth-ethereum-cli = { path = "crates/ethereum/cli" }
reth-ethereum-consensus = { path = "crates/ethereum/consensus" }
reth-ethereum-engine-primitives = { path = "crates/ethereum/engine-primitives" }
reth-ethereum-forks = { path = "crates/ethereum-forks", default-features = false }
reth-ethereum-payload-builder = { path = "crates/ethereum/payload" }
reth-ethereum-primitives = { path = "crates/ethereum/primitives", default-features = false  }
reth-etl = { path = "crates/etl" }
reth-evm = { path = "crates/evm" }
reth-evm-ethereum = { path = "crates/ethereum/evm" }
reth-optimism-evm = { path = "crates/optimism/evm" }
reth-execution-errors = { path = "crates/evm/execution-errors" }
reth-execution-types = { path = "crates/evm/execution-types" }
reth-exex = { path = "crates/exex/exex" }
reth-exex-test-utils = { path = "crates/exex/test-utils" }
reth-exex-types = { path = "crates/exex/types" }
reth-fs-util = { path = "crates/fs-util" }
reth-invalid-block-hooks = { path = "crates/engine/invalid-block-hooks" }
reth-ipc = { path = "crates/rpc/ipc" }
reth-libmdbx = { path = "crates/storage/libmdbx-rs" }
reth-mdbx-sys = { path = "crates/storage/libmdbx-rs/mdbx-sys" }
reth-metrics = { path = "crates/metrics" }
reth-net-banlist = { path = "crates/net/banlist" }
reth-net-nat = { path = "crates/net/nat" }
reth-network = { path = "crates/net/network" }
reth-network-api = { path = "crates/net/network-api" }
reth-network-p2p = { path = "crates/net/p2p" }
reth-network-peers = { path = "crates/net/peers", default-features = false }
reth-network-types = { path = "crates/net/network-types" }
reth-nippy-jar = { path = "crates/storage/nippy-jar" }
reth-node-api = { path = "crates/node/api" }
reth-node-builder = { path = "crates/node/builder" }
reth-node-core = { path = "crates/node/core" }
reth-node-ethereum = { path = "crates/ethereum/node" }
reth-node-events = { path = "crates/node/events" }
reth-node-metrics = { path = "crates/node/metrics" }
reth-optimism-node = { path = "crates/optimism/node" }
reth-node-types = { path = "crates/node/types" }
reth-optimism-chainspec = { path = "crates/optimism/chainspec" }
reth-optimism-cli = { path = "crates/optimism/cli" }
reth-optimism-consensus = { path = "crates/optimism/consensus" }
reth-optimism-forks = { path = "crates/optimism/hardforks", default-features = false }
reth-optimism-payload-builder = { path = "crates/optimism/payload" }
reth-optimism-primitives = { path = "crates/optimism/primitives" }
reth-optimism-rpc = { path = "crates/optimism/rpc" }
reth-optimism-storage = { path = "crates/optimism/storage" }
reth-payload-builder = { path = "crates/payload/builder" }
reth-payload-builder-primitives = { path = "crates/payload/builder-primitives" }
reth-payload-primitives = { path = "crates/payload/primitives" }
reth-payload-validator = { path = "crates/payload/validator" }
reth-payload-util = { path = "crates/payload/util" }
reth-primitives = { path = "crates/primitives", default-features = false, features = [
    "std",
] }
reth-primitives-traits = { path = "crates/primitives-traits", default-features = false }
reth-provider = { path = "crates/storage/provider" }
reth-prune = { path = "crates/prune/prune" }
reth-prune-types = { path = "crates/prune/types" }
reth-revm = { path = "crates/revm", default-features = false }
reth-rpc = { path = "crates/rpc/rpc" }
reth-rpc-api = { path = "crates/rpc/rpc-api" }
reth-rpc-api-testing-util = { path = "crates/rpc/rpc-testing-util" }
reth-rpc-builder = { path = "crates/rpc/rpc-builder" }
reth-rpc-engine-api = { path = "crates/rpc/rpc-engine-api" }
reth-rpc-eth-api = { path = "crates/rpc/rpc-eth-api" }
reth-rpc-eth-types = { path = "crates/rpc/rpc-eth-types", default-features = false }
reth-rpc-layer = { path = "crates/rpc/rpc-layer" }
reth-rpc-server-types = { path = "crates/rpc/rpc-server-types" }
reth-rpc-types-compat = { path = "crates/rpc/rpc-types-compat" }
reth-stages = { path = "crates/stages/stages" }
reth-stages-api = { path = "crates/stages/api" }
reth-stages-types = { path = "crates/stages/types" }
reth-static-file = { path = "crates/static-file/static-file" }
reth-static-file-types = { path = "crates/static-file/types" }
reth-storage-api = { path = "crates/storage/storage-api" }
reth-storage-errors = { path = "crates/storage/errors" }
reth-tasks = { path = "crates/tasks" }
reth-testing-utils = { path = "testing/testing-utils" }
reth-tokio-util = { path = "crates/tokio-util" }
reth-tracing = { path = "crates/tracing" }
reth-transaction-pool = { path = "crates/transaction-pool" }
reth-trie = { path = "crates/trie/trie" }
reth-trie-common = { path = "crates/trie/common" }
reth-trie-db = { path = "crates/trie/db" }
reth-trie-parallel = { path = "crates/trie/parallel" }
reth-trie-sparse = { path = "crates/trie/sparse" }
reth-zstd-compressors = { path = "crates/storage/zstd-compressors", default-features = false }

# revm
revm = { version = "18.0.0", features = ["std"], default-features = false }
revm-inspectors = "0.12.0"
revm-primitives = { version = "14.0.0", default-features = false }

# eth
alloy-chains = { version = "0.1.32", default-features = false }
alloy-dyn-abi = "0.8.11"
alloy-primitives = { version = "0.8.11", default-features = false }
alloy-rlp = { version = "0.3.10", default-features = false }
alloy-sol-types = "0.8.11"
alloy-trie = { version = "0.7", default-features = false }

alloy-consensus = { version = "0.7.3", default-features = false }
alloy-contract = { version = "0.7.3", default-features = false }
alloy-eips = { version = "0.7.3", default-features = false }
alloy-genesis = { version = "0.7.3", default-features = false }
alloy-json-rpc = { version = "0.7.3", default-features = false }
alloy-network = { version = "0.7.3", default-features = false }
alloy-network-primitives = { version = "0.7.3", default-features = false }
alloy-node-bindings = { version = "0.7.3", default-features = false }
alloy-provider = { version = "0.7.3", features = [
    "reqwest",
], default-features = false }
alloy-pubsub = { version = "0.7.3", default-features = false }
alloy-rpc-client = { version = "0.7.3", default-features = false }
alloy-rpc-types = { version = "0.7.3", features = [
    "eth",
], default-features = false }
alloy-rpc-types-admin = { version = "0.7.3", default-features = false }
alloy-rpc-types-anvil = { version = "0.7.3", default-features = false }
alloy-rpc-types-beacon = { version = "0.7.3", default-features = false }
alloy-rpc-types-debug = { version = "0.7.3", default-features = false }
alloy-rpc-types-engine = { version = "0.7.3", default-features = false }
alloy-rpc-types-eth = { version = "0.7.3", default-features = false }
alloy-rpc-types-mev = { version = "0.7.3", default-features = false }
alloy-rpc-types-trace = { version = "0.7.3", default-features = false }
alloy-rpc-types-txpool = { version = "0.7.3", default-features = false }
alloy-serde = { version = "0.7.3", default-features = false }
alloy-signer = { version = "0.7.3", default-features = false }
alloy-signer-local = { version = "0.7.3", default-features = false }
alloy-transport = { version = "0.7.3" }
alloy-transport-http = { version = "0.7.3", features = [
    "reqwest-rustls-tls",
], default-features = false }
alloy-transport-ipc = { version = "0.7.3", default-features = false }
alloy-transport-ws = { version = "0.7.3", default-features = false }

# op
op-alloy-rpc-types = "0.7.3"
op-alloy-rpc-types-engine = "0.7.3"
op-alloy-rpc-jsonrpsee = "0.7.3"
op-alloy-network = "0.7.3"
op-alloy-consensus = "0.7.3"

# misc
aquamarine = "0.6"
auto_impl = "1"
backon = { version = "1.2", default-features = false, features = [
    "std-blocking-sleep",
    "tokio-sleep",
] }
bincode = "1.3"
bitflags = "2.4"
boyer-moore-magiclen = "0.2.16"
bytes = { version = "1.5", default-features = false }
cfg-if = "1.0"
clap = "4"
const_format = { version = "0.2.32", features = ["rust_1_64"] }
dashmap = "6.0"
derive_more = { version = "1",  default-features = false,  features = ["full"] }
dyn-clone = "1.0.17"
eyre = "0.6"
fdlimit = "0.3.0"
generic-array = "0.14"
humantime = "2.1"
humantime-serde = "1.1"
itertools = "0.13"
linked_hash_set = "0.1"
modular-bitfield = "0.11.2"
notify = { version = "6.1.1", default-features = false, features = [
    "macos_fsevent",
] }
nybbles = { version = "0.2.1", default-features = false }
once_cell = { version = "1.19", default-features = false, features = [
    "critical-section",
] }
parking_lot = "0.12"
paste = "1.0"
rand = "0.8.5"
rayon = "1.7"
rustc-hash = { version = "2.0", default-features = false }
schnellru = "0.2"
serde = { version = "1.0", default-features = false }
serde_json = "1.0.94"
serde_with = { version = "3", default-features = false, features = ["macros"] }
sha2 = { version = "0.10", default-features = false }
shellexpand = "3.0.0"
smallvec = "1"
strum = { version = "0.26", default-features = false }
syn = "2.0"
thiserror = { version = "2.0.0", default-features = false }
tracing = "0.1.0"
tracing-appender = "0.2"
url = { version = "2.3", default-features = false }
zstd = "0.13"
byteorder = "1"

# metrics
metrics = "0.24.0"
metrics-derive = "0.1"
metrics-exporter-prometheus = { version = "0.16.0", default-features = false }
metrics-process = "2.1.0"
metrics-util = { default-features = false, version = "0.18.0" }

# proc-macros
proc-macro2 = "1.0"
quote = "1.0"

# tokio
tokio = { version = "1.39", default-features = false }
tokio-stream = "0.1.11"
tokio-util = { version = "0.7.4", features = ["codec"] }

# async
async-stream = "0.3"
async-trait = "0.1.68"
futures = "0.3"
futures-core = "0.3"
futures-util = "0.3"
hyper = "1.3"
hyper-util = "0.1.5"
pin-project = "1.0.12"
reqwest = { version = "0.12", default-features = false }
tracing-futures = "0.2"
tower = "0.4"
tower-http = "0.6"


# p2p
discv5 = "0.8.0"
if-addrs = "0.13"

# rpc
jsonrpsee = "0.24"
jsonrpsee-core = "0.24"
jsonrpsee-server = "0.24"
jsonrpsee-http-client = "0.24"
jsonrpsee-types = "0.24"

# http
http = "1.0"
http-body = "1.0"
http-body-util = "0.1.2"
jsonwebtoken = "9"
proptest-arbitrary-interop = "0.1.0"

# crypto
enr = { version = "0.12.1", default-features = false }
k256 = { version = "0.13", default-features = false, features = ["ecdsa"] }
secp256k1 = { version = "0.29", default-features = false, features = [
    "global-context",
    "recovery",
] }

# for eip-4844
c-kzg = "1.0.0"

# config
toml = "0.8"

# misc-testing
arbitrary = "1.3"
assert_matches = "1.5.0"
criterion = "0.5"
iai-callgrind = "0.14"
pprof = "0.14"
proptest = "1.4"
proptest-derive = "0.5"
serial_test = { default-features = false, version = "3" }
similar-asserts = { version = "1.5.0", features = ["serde"] }
tempfile = "3.8"
test-fuzz = "6"
rstest = "0.23.0"

tikv-jemalloc-ctl = "0.6"
tikv-jemallocator = "0.6"
tracy-client = "0.17.3"

# [patch.crates-io]
# alloy-consensus = { git = "https://github.com/alloy-rs/alloy", rev = "5492e40" }
# alloy-eips = { git = "https://github.com/alloy-rs/alloy", rev = "5492e40" }
# alloy-genesis = { git = "https://github.com/alloy-rs/alloy", rev = "5492e40" }
# alloy-json-rpc = { git = "https://github.com/alloy-rs/alloy", rev = "5492e40" }
# alloy-network = { git = "https://github.com/alloy-rs/alloy", rev = "5492e40" }
# alloy-network-primitives = { git = "https://github.com/alloy-rs/alloy", rev = "5492e40" }
# alloy-node-bindings = { git = "https://github.com/alloy-rs/alloy", rev = "5492e40" }
# alloy-provider = { git = "https://github.com/alloy-rs/alloy", rev = "5492e40" }
# alloy-pubsub = { git = "https://github.com/alloy-rs/alloy", rev = "5492e40" }
# alloy-rpc-client = { git = "https://github.com/alloy-rs/alloy", rev = "5492e40" }
# alloy-rpc-types = { git = "https://github.com/alloy-rs/alloy", rev = "5492e40" }
# alloy-rpc-types-admin = { git = "https://github.com/alloy-rs/alloy", rev = "5492e40" }
# alloy-rpc-types-anvil = { git = "https://github.com/alloy-rs/alloy", rev = "5492e40" }
# alloy-rpc-types-beacon = { git = "https://github.com/alloy-rs/alloy", rev = "5492e40" }
# alloy-rpc-types-debug = { git = "https://github.com/alloy-rs/alloy", rev = "5492e40" }
# alloy-rpc-types-engine = { git = "https://github.com/alloy-rs/alloy", rev = "5492e40" }
# alloy-rpc-types-eth = { git = "https://github.com/alloy-rs/alloy", rev = "5492e40" }
# alloy-rpc-types-mev = { git = "https://github.com/alloy-rs/alloy", rev = "5492e40" }
# alloy-rpc-types-trace = { git = "https://github.com/alloy-rs/alloy", rev = "5492e40" }
# alloy-rpc-types-txpool = { git = "https://github.com/alloy-rs/alloy", rev = "5492e40" }
# alloy-serde = { git = "https://github.com/alloy-rs/alloy", rev = "5492e40" }
# alloy-signer = { git = "https://github.com/alloy-rs/alloy", rev = "5492e40" }
# alloy-signer-local = { git = "https://github.com/alloy-rs/alloy", rev = "5492e40" }
# alloy-transport = { git = "https://github.com/alloy-rs/alloy", rev = "5492e40" }
# alloy-transport-http = { git = "https://github.com/alloy-rs/alloy", rev = "5492e40" }
# alloy-transport-ipc = { git = "https://github.com/alloy-rs/alloy", rev = "5492e40" }
# alloy-transport-ws = { git = "https://github.com/alloy-rs/alloy", rev = "5492e40" }

# op-alloy-consensus = { git = "https://github.com/alloy-rs/op-alloy", rev = "debfc29" }
# op-alloy-network = { git = "https://github.com/alloy-rs/op-alloy", rev = "debfc29" }
# op-alloy-rpc-types = { git = "https://github.com/alloy-rs/op-alloy", rev = "debfc29" }
# op-alloy-rpc-types-engine = { git = "https://github.com/alloy-rs/op-alloy", rev = "debfc29" }

# Bitfinity crates
bitfinity-block-validator = { path = "crates/bitfinity-block-validator" }

# Bitfinity Deps
async-channel = "2"
candid = "0.10"
<<<<<<< HEAD
did = { git = "https://github.com/bitfinity-network/bitfinity-evm-sdk", package = "did", tag = "v0.39.x" }
dirs = "5.0.1"
ethereum-json-rpc-client = { git = "https://github.com/bitfinity-network/bitfinity-evm-sdk", package = "ethereum-json-rpc-client", tag = "v0.39.x", features = [
=======
did = { git = "https://github.com/bitfinity-network/bitfinity-evm-sdk", package = "did", tag = "v0.38.x" }
dirs = "5.0.1"
ethereum-json-rpc-client = { git = "https://github.com/bitfinity-network/bitfinity-evm-sdk", package = "ethereum-json-rpc-client", tag = "v0.38.x", features = [
>>>>>>> 5bb12910
    "reqwest",
] }
evm-canister-client = { git = "https://github.com/bitfinity-network/bitfinity-evm-sdk", package = "evm-canister-client", features = [
    "ic-agent-client",
<<<<<<< HEAD
], tag = "v0.39.x" }
ic-agent = { version = "0.39" }
ic-canister-client = { git = "https://github.com/bitfinity-network/canister-sdk", package = "ic-canister-client", features = [
    "ic-agent-client",
], tag = "v0.23.x" }
=======
], tag = "v0.38.x" }
>>>>>>> 5bb12910
ic-cbor = "2.3"
ic-certificate-verification = "2.3"
ic-certification = "2.3"
hex = "0.4"
lightspeed_scheduler = { version = "0.59.0", features = ["tracing"] }
rlp = "0.5"<|MERGE_RESOLUTION|>--- conflicted
+++ resolved
@@ -11,13 +11,9 @@
 members = [
     "bin/reth-bench/",
     "bin/reth/",
-<<<<<<< HEAD
     "crates/bitfinity-block-validator",
     "crates/blockchain-tree/",
-=======
->>>>>>> 5bb12910
     "crates/blockchain-tree-api/",
-    "crates/blockchain-tree/",
     "crates/chain-state/",
     "crates/chainspec/",
     "crates/cli/cli/",
@@ -348,7 +344,7 @@
 reth-ethereum-engine-primitives = { path = "crates/ethereum/engine-primitives" }
 reth-ethereum-forks = { path = "crates/ethereum-forks", default-features = false }
 reth-ethereum-payload-builder = { path = "crates/ethereum/payload" }
-reth-ethereum-primitives = { path = "crates/ethereum/primitives", default-features = false  }
+reth-ethereum-primitives = { path = "crates/ethereum/primitives", default-features = false }
 reth-etl = { path = "crates/etl" }
 reth-evm = { path = "crates/evm" }
 reth-evm-ethereum = { path = "crates/ethereum/evm" }
@@ -500,7 +496,7 @@
 clap = "4"
 const_format = { version = "0.2.32", features = ["rust_1_64"] }
 dashmap = "6.0"
-derive_more = { version = "1",  default-features = false,  features = ["full"] }
+derive_more = { version = "1", default-features = false, features = ["full"] }
 dyn-clone = "1.0.17"
 eyre = "0.6"
 fdlimit = "0.3.0"
@@ -659,28 +655,18 @@
 # Bitfinity Deps
 async-channel = "2"
 candid = "0.10"
-<<<<<<< HEAD
 did = { git = "https://github.com/bitfinity-network/bitfinity-evm-sdk", package = "did", tag = "v0.39.x" }
 dirs = "5.0.1"
 ethereum-json-rpc-client = { git = "https://github.com/bitfinity-network/bitfinity-evm-sdk", package = "ethereum-json-rpc-client", tag = "v0.39.x", features = [
-=======
-did = { git = "https://github.com/bitfinity-network/bitfinity-evm-sdk", package = "did", tag = "v0.38.x" }
-dirs = "5.0.1"
-ethereum-json-rpc-client = { git = "https://github.com/bitfinity-network/bitfinity-evm-sdk", package = "ethereum-json-rpc-client", tag = "v0.38.x", features = [
->>>>>>> 5bb12910
     "reqwest",
 ] }
 evm-canister-client = { git = "https://github.com/bitfinity-network/bitfinity-evm-sdk", package = "evm-canister-client", features = [
     "ic-agent-client",
-<<<<<<< HEAD
 ], tag = "v0.39.x" }
 ic-agent = { version = "0.39" }
 ic-canister-client = { git = "https://github.com/bitfinity-network/canister-sdk", package = "ic-canister-client", features = [
     "ic-agent-client",
 ], tag = "v0.23.x" }
-=======
-], tag = "v0.38.x" }
->>>>>>> 5bb12910
 ic-cbor = "2.3"
 ic-certificate-verification = "2.3"
 ic-certification = "2.3"
