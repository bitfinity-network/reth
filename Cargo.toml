--- conflicted
+++ resolved
@@ -586,11 +586,15 @@
 pprof = "0.13"
 proptest = "1.4"
 proptest-derive = "0.5"
-<<<<<<< HEAD
-serial_test = "3"
-similar-asserts = "1.5.0"
-test-fuzz = "5"
-iai-callgrind = "0.11"
+serial_test = { default-features = false, version = "3" }
+similar-asserts = { default-features = false, version = "1.5.0" }
+tempfile = "3.8"
+test-fuzz = "6"
+
+tikv-jemalloc-ctl = "0.6"
+tikv-jemallocator = "0.6"
+tracy-client = "0.17.3"
+
 
 # Bitfinity Deps
 async-channel = "2"
@@ -609,15 +613,7 @@
 hex = "0.4"
 lightspeed_scheduler = { version = "0.59.0", features = ["tracing"] }
 rlp = "0.5"
-=======
-serial_test = { default-features = false, version = "3" }
-similar-asserts = { default-features = false, version = "1.5.0" }
-tempfile = "3.8"
-test-fuzz = "6"
-
-tikv-jemalloc-ctl = "0.6"
-tikv-jemallocator = "0.6"
-tracy-client = "0.17.3"
+
 
 [patch.crates-io]
 #alloy-consensus = { git = "https://github.com/alloy-rs/alloy", rev = "8c499409"}
@@ -645,5 +641,4 @@
 #alloy-transport = { git = "https://github.com/alloy-rs/alloy", rev = "8c499409"}
 #alloy-transport-http = { git = "https://github.com/alloy-rs/alloy", rev = "8c499409"}
 #alloy-transport-ipc = { git = "https://github.com/alloy-rs/alloy", rev = "8c499409"}
-#alloy-transport-ws = { git = "https://github.com/alloy-rs/alloy", rev = "8c499409"}
->>>>>>> e828b34e
+#alloy-transport-ws = { git = "https://github.com/alloy-rs/alloy", rev = "8c499409"}