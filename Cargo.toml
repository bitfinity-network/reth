[workspace.package]
version = "1.0.0"
edition = "2021"
rust-version = "1.79"
license = "MIT OR Apache-2.0"
homepage = "https://paradigmxyz.github.io/reth"
repository = "https://github.com/paradigmxyz/reth"
exclude = [".github/"]

[workspace]
members = [
    "bin/reth-bench/",
    "bin/reth/",
    "crates/blockchain-tree/",
    "crates/blockchain-tree-api/",
    "crates/chainspec/",
    "crates/cli/cli/",
    "crates/cli/commands/",
    "crates/cli/runner/",
    "crates/config/",
    "crates/consensus/auto-seal/",
    "crates/consensus/beacon/",
    "crates/consensus/common/",
    "crates/consensus/consensus/",
    "crates/consensus/debug-client/",
    "crates/ethereum-forks/",
    "crates/e2e-test-utils/",
    "crates/engine/primitives/",
    "crates/engine/util/",
    "crates/errors/",
    "crates/ethereum-forks/",
    "crates/ethereum/consensus/",
    "crates/ethereum/engine-primitives/",
    "crates/ethereum/evm",
    "crates/ethereum/node",
    "crates/ethereum/payload/",
    "crates/etl/",
    "crates/evm/",
    "crates/evm/execution-errors",
    "crates/evm/execution-types",
    "crates/exex/exex/",
    "crates/exex/test-utils/",
    "crates/exex/types/",
    "crates/metrics/",
    "crates/metrics/metrics-derive/",
    "crates/net/banlist/",
    "crates/net/discv4/",
    "crates/net/discv5/",
    "crates/net/dns/",
    "crates/net/downloaders/",
    "crates/net/ecies/",
    "crates/net/eth-wire-types",
    "crates/net/eth-wire/",
    "crates/net/nat/",
    "crates/net/network-api/",
    "crates/net/network-types/",
    "crates/net/network/",
    "crates/net/p2p/",
    "crates/net/peers/",
    "crates/node/core/",
    "crates/node/api/",
    "crates/node/builder/",
    "crates/node/events/",
    "crates/optimism/cli",
    "crates/optimism/consensus",
    "crates/optimism/evm/",
    "crates/optimism/node/",
    "crates/optimism/payload/",
    "crates/optimism/primitives/",
    "crates/payload/basic/",
    "crates/payload/builder/",
    "crates/payload/primitives/",
    "crates/payload/validator/",
    "crates/primitives/",
    "crates/primitives-traits/",
    "crates/prune/prune",
    "crates/prune/types",
    "crates/revm/",
    "crates/rpc/ipc/",
    "crates/rpc/rpc-api/",
    "crates/rpc/rpc-builder/",
    "crates/rpc/rpc-engine-api/",
    "crates/rpc/rpc-eth-api/",
    "crates/rpc/rpc-eth-types/",
    "crates/rpc/rpc-layer",
    "crates/rpc/rpc-testing-util/",
    "crates/rpc/rpc-server-types/",
    "crates/rpc/rpc-types-compat/",
    "crates/rpc/rpc-types/",
    "crates/rpc/rpc/",
    "crates/stages/api/",
    "crates/stages/stages/",
    "crates/stages/types/",
    "crates/static-file/types/",
    "crates/static-file/static-file",
    "crates/storage/codecs/",
    "crates/storage/codecs/derive/",
    "crates/storage/db/",
    "crates/storage/db-api/",
    "crates/storage/db-common",
    "crates/storage/errors/",
    "crates/storage/libmdbx-rs/",
    "crates/storage/libmdbx-rs/mdbx-sys/",
    "crates/storage/nippy-jar/",
    "crates/storage/provider/",
    "crates/storage/storage-api/",
    "crates/tasks/",
    "crates/tokio-util/",
    "crates/tracing/",
    "crates/transaction-pool/",
    "crates/trie/common",
    "crates/trie/parallel/",
    "crates/trie/trie",
    "examples/beacon-api-sidecar-fetcher/",
    "examples/beacon-api-sse/",
    "examples/bsc-p2p",
    "examples/custom-dev-node/",
    "examples/custom-engine-types/",
    "examples/custom-evm/",
    "examples/stateful-precompile/",
    "examples/custom-inspector/",
    "examples/custom-node-components/",
    "examples/custom-payload-builder/",
    "examples/db-access",
    "examples/exex/*",
    "examples/manual-p2p/",
    "examples/network-txpool/",
    "examples/network/",
    "examples/node-custom-rpc/",
    "examples/node-event-hooks/",
    "examples/polygon-p2p/",
    "examples/rpc-db/",
    "examples/txpool-tracing/",
    "examples/custom-rlpx-subprotocol",
    "examples/exex/minimal/",
    "examples/exex/op-bridge/",
    "testing/ef-tests/",
    "testing/testing-utils",
]
default-members = ["bin/reth"]

# Explicitly set the resolver to version 2, which is the default for packages with edition >= 2021
# https://doc.rust-lang.org/edition-guide/rust-2021/default-cargo-resolver.html
resolver = "2"

[workspace.lints]
rust.missing_debug_implementations = "warn"
rust.missing_docs = "warn"
rust.unreachable_pub = "warn"
rust.unused_must_use = "deny"
rust.rust_2018_idioms = { level = "deny", priority = -1 }
rustdoc.all = "warn"

[workspace.lints.clippy]
# These are some of clippy's nursery (i.e., experimental) lints that we like.
# By default, nursery lints are allowed. Some of the lints below have made good
# suggestions which we fixed. The others didn't have any findings, so we can
# assume they don't have that many false positives. Let's enable them to
# prevent future problems.
branches_sharing_code = "warn"
clear_with_drain = "warn"
derive_partial_eq_without_eq = "warn"
empty_line_after_outer_attr = "warn"
equatable_if_let = "warn"
imprecise_flops = "warn"
iter_on_empty_collections = "warn"
iter_with_drain = "warn"
large_stack_frames = "warn"
manual_clamp = "warn"
mutex_integer = "warn"
needless_pass_by_ref_mut = "warn"
nonstandard_macro_braces = "warn"
or_fun_call = "warn"
path_buf_push_overwrite = "warn"
read_zero_byte_vec = "warn"
redundant_clone = "warn"
suboptimal_flops = "warn"
suspicious_operation_groupings = "warn"
trailing_empty_array = "warn"
trait_duplication_in_bounds = "warn"
transmute_undefined_repr = "warn"
trivial_regex = "warn"
tuple_array_conversions = "warn"
uninhabited_references = "warn"
unused_peekable = "warn"
unused_rounding = "warn"
useless_let_if_seq = "warn"
use_self = "warn"
missing_const_for_fn = "warn"
empty_line_after_doc_comments = "warn"
iter_on_single_items = "warn"
match_same_arms = "warn"
doc_markdown = "warn"
unnecessary_struct_initialization = "warn"
string_lit_as_bytes = "warn"
explicit_into_iter_loop = "warn"
explicit_iter_loop = "warn"
type_repetition_in_bounds = "warn"
flat_map_option = "warn"
manual_assert = "warn"
manual_string_new = "warn"
naive_bytecount = "warn"
needless_bitwise_bool = "warn"
zero_sized_map_values = "warn"
single_char_pattern = "warn"
needless_continue = "warn"
enum_glob_use = "warn"

# These are nursery lints which have findings. Allow them for now. Some are not
# quite mature enough for use in our codebase and some we don't really want.
# Explicitly listing should make it easier to fix in the future.
as_ptr_cast_mut = "allow"
cognitive_complexity = "allow"
collection_is_never_read = "allow"
debug_assert_with_mut_call = "allow"
fallible_impl_from = "allow"
future_not_send = "allow"
needless_collect = "allow"
non_send_fields_in_send_ty = "allow"
redundant_pub_crate = "allow"
significant_drop_in_scrutinee = "allow"
significant_drop_tightening = "allow"

# Speed up tests.
[profile.dev.package]
proptest.opt-level = 3
rand_xorshift.opt-level = 3
rand_chacha.opt-level = 3
unarray.opt-level = 3

# Meant for testing - all optimizations, but with debug assertions and overflow checks.
[profile.hivetests]
inherits = "test"
opt-level = 3
lto = "thin"

[profile.release]
opt-level = 3
lto = "thin"
debug = "line-tables-only"
strip = true
panic = "unwind"
codegen-units = 16

# Use the `--profile profiling` flag to show symbols in release mode.
# e.g. `cargo build --profile profiling`
[profile.profiling]
inherits = "release"
debug = 2
strip = false

# Make sure debug symbols are in the bench profile
[profile.bench]
inherits = "profiling"

[profile.maxperf]
inherits = "release"
lto = "fat"
codegen-units = 1

[workspace.dependencies]
# reth
reth = { path = "bin/reth" }
reth-bench = { path = "bin/reth-bench" }
reth-auto-seal-consensus = { path = "crates/consensus/auto-seal" }
reth-basic-payload-builder = { path = "crates/payload/basic" }
reth-beacon-consensus = { path = "crates/consensus/beacon" }
reth-blockchain-tree = { path = "crates/blockchain-tree" }
reth-blockchain-tree-api = { path = "crates/blockchain-tree-api" }
reth-chainspec = { path = "crates/chainspec" }
reth-cli = { path = "crates/cli/cli" }
reth-cli-commands = { path = "crates/cli/commands" }
reth-cli-runner = { path = "crates/cli/runner" }
reth-codecs = { path = "crates/storage/codecs" }
reth-codecs-derive = { path = "crates/storage/codecs/derive" }
reth-config = { path = "crates/config" }
reth-consensus = { path = "crates/consensus/consensus" }
reth-consensus-common = { path = "crates/consensus/common" }
reth-consensus-debug-client = { path = "crates/consensus/debug-client" }
reth-db = { path = "crates/storage/db", default-features = false }
reth-db-api = { path = "crates/storage/db-api" }
reth-db-common = { path = "crates/storage/db-common" }
reth-discv4 = { path = "crates/net/discv4" }
reth-discv5 = { path = "crates/net/discv5" }
reth-dns-discovery = { path = "crates/net/dns" }
reth-downloaders = { path = "crates/net/downloaders" }
reth-e2e-test-utils = { path = "crates/e2e-test-utils" }
reth-ecies = { path = "crates/net/ecies" }
reth-engine-primitives = { path = "crates/engine/primitives" }
reth-engine-util = { path = "crates/engine/util" }
reth-errors = { path = "crates/errors" }
reth-eth-wire = { path = "crates/net/eth-wire" }
reth-eth-wire-types = { path = "crates/net/eth-wire-types" }
reth-ethereum-consensus = { path = "crates/ethereum/consensus" }
reth-ethereum-engine-primitives = { path = "crates/ethereum/engine-primitives" }
reth-ethereum-forks = { path = "crates/ethereum-forks" }
reth-ethereum-payload-builder = { path = "crates/ethereum/payload" }
reth-etl = { path = "crates/etl" }
reth-evm = { path = "crates/evm" }
reth-evm-ethereum = { path = "crates/ethereum/evm" }
reth-evm-optimism = { path = "crates/optimism/evm" }
reth-execution-errors = { path = "crates/evm/execution-errors" }
reth-execution-types = { path = "crates/evm/execution-types" }
reth-exex = { path = "crates/exex/exex" }
reth-exex-test-utils = { path = "crates/exex/test-utils" }
reth-exex-types = { path = "crates/exex/types" }
reth-fs-util = { path = "crates/fs-util" }
reth-ipc = { path = "crates/rpc/ipc" }
reth-libmdbx = { path = "crates/storage/libmdbx-rs" }
reth-mdbx-sys = { path = "crates/storage/libmdbx-rs/mdbx-sys" }
reth-metrics = { path = "crates/metrics" }
reth-metrics-derive = { path = "crates/metrics/metrics-derive" }
reth-net-banlist = { path = "crates/net/banlist" }
reth-net-nat = { path = "crates/net/nat" }
reth-network = { path = "crates/net/network" }
reth-network-api = { path = "crates/net/network-api" }
reth-network-types = { path = "crates/net/network-types" }
reth-network-peers = { path = "crates/net/peers", default-features = false }
reth-network-p2p = { path = "crates/net/p2p" }
reth-nippy-jar = { path = "crates/storage/nippy-jar" }
reth-node-api = { path = "crates/node/api" }
reth-node-builder = { path = "crates/node/builder" }
reth-node-core = { path = "crates/node/core" }
reth-node-ethereum = { path = "crates/ethereum/node" }
reth-node-events = { path = "crates/node/events" }
reth-node-optimism = { path = "crates/optimism/node" }
reth-optimism-cli = { path = "crates/optimism/cli" }
reth-optimism-consensus = { path = "crates/optimism/consensus" }
reth-optimism-payload-builder = { path = "crates/optimism/payload" }
reth-optimism-primitives = { path = "crates/optimism/primitives" }
reth-payload-builder = { path = "crates/payload/builder" }
reth-payload-primitives = { path = "crates/payload/primitives" }
reth-payload-validator = { path = "crates/payload/validator" }
reth-primitives = { path = "crates/primitives" }
reth-primitives-traits = { path = "crates/primitives-traits" }
reth-provider = { path = "crates/storage/provider" }
reth-prune = { path = "crates/prune/prune" }
reth-prune-types = { path = "crates/prune/types" }
reth-revm = { path = "crates/revm" }
reth-rpc = { path = "crates/rpc/rpc" }
reth-rpc-api = { path = "crates/rpc/rpc-api" }
reth-rpc-api-testing-util = { path = "crates/rpc/rpc-testing-util" }
reth-rpc-builder = { path = "crates/rpc/rpc-builder" }
reth-rpc-engine-api = { path = "crates/rpc/rpc-engine-api" }
reth-rpc-eth-api = { path = "crates/rpc/rpc-eth-api" }
reth-rpc-layer = { path = "crates/rpc/rpc-layer" }
reth-rpc-eth-types = { path = "crates/rpc/rpc-eth-types" }
reth-rpc-server-types = { path = "crates/rpc/rpc-server-types" }
reth-rpc-types = { path = "crates/rpc/rpc-types" }
reth-rpc-types-compat = { path = "crates/rpc/rpc-types-compat" }
reth-stages = { path = "crates/stages/stages" }
reth-stages-api = { path = "crates/stages/api" }
reth-stages-types = { path = "crates/stages/types" }
reth-static-file = { path = "crates/static-file/static-file" }
reth-static-file-types = { path = "crates/static-file/types" }
reth-storage-api = { path = "crates/storage/storage-api" }
reth-storage-errors = { path = "crates/storage/errors" }
reth-tasks = { path = "crates/tasks" }
reth-testing-utils = { path = "testing/testing-utils" }
reth-tokio-util = { path = "crates/tokio-util" }
reth-tracing = { path = "crates/tracing" }
reth-transaction-pool = { path = "crates/transaction-pool" }
reth-trie = { path = "crates/trie/trie" }
reth-trie-common = { path = "crates/trie/common" }
reth-trie-parallel = { path = "crates/trie/parallel" }

# revm
revm = { version = "10.0.0", features = [
    "std",
    "secp256k1",
    "blst",
], default-features = false }
revm-primitives = { version = "5.0.0", features = [
    "std",
], default-features = false }
revm-inspectors = "0.1"

# eth
alloy-chains = "0.1.15"
alloy-primitives = "0.7.2"
alloy-dyn-abi = "0.7.2"
alloy-sol-types = "0.7.2"
alloy-rlp = "0.3.4"
alloy-trie = "0.4"
alloy-rpc-types = { version = "0.1", default-features = false, features = [
    "eth",
] }
alloy-rpc-types-anvil = { version = "0.1", default-features = false }
alloy-rpc-types-beacon = { version = "0.1", default-features = false }
alloy-rpc-types-admin = { version = "0.1", default-features = false }
alloy-rpc-types-txpool = { version = "0.1", default-features = false }
alloy-serde = { version = "0.1", default-features = false }
alloy-rpc-types-engine = { version = "0.1", default-features = false }
alloy-rpc-types-eth = { version = "0.1", default-features = false }
alloy-rpc-types-trace = { version = "0.1", default-features = false }
alloy-genesis = { version = "0.1", default-features = false }
alloy-node-bindings = { version = "0.1", default-features = false }
alloy-provider = { version = "0.1", default-features = false, features = [
    "reqwest",
] }
alloy-eips = { version = "0.1", default-features = false }
alloy-signer = { version = "0.1", default-features = false }
alloy-signer-local = { version = "0.1", default-features = false }
alloy-network = { version = "0.1", default-features = false }
alloy-consensus = { version = "0.1", default-features = false }
alloy-transport = { version = "0.1" }
alloy-transport-http = { version = "0.1", features = [
    "reqwest-rustls-tls",
], default-features = false }
alloy-transport-ws = { version = "0.1", default-features = false }
alloy-transport-ipc = { version = "0.1", default-features = false }
alloy-pubsub = { version = "0.1", default-features = false }
alloy-json-rpc = { version = "0.1", default-features = false }
alloy-rpc-client = { version = "0.1", default-features = false }

# misc
auto_impl = "1"
aquamarine = "0.5"
bytes = "1.5"
bitflags = "2.4"
clap = "4"
const_format = { version = "0.2.32", features = ["rust_1_64"] }
dashmap = "5.5"
derive_more = "0.99.17"
fdlimit = "0.3.0"
eyre = "0.6"
generic-array = "0.14"
linked_hash_set = "0.1"
tracing = "0.1.0"
tracing-appender = "0.2"
thiserror = "1.0"
thiserror-no-std = { version = "2.0.2", default-features = false }
serde_json = "1.0.94"
serde = { version = "1.0", default-features = false }
serde_with = "3.3.0"
humantime = "2.1"
humantime-serde = "1.1"
rand = "0.8.5"
rustc-hash = "2.0"
schnellru = "0.2"
strum = "0.26"
rayon = "1.7"
itertools = "0.13"
parking_lot = "0.12"
modular-bitfield = "0.11.2"
once_cell = "1.17"
syn = "2.0"
nybbles = "0.2.1"
smallvec = "1"
dyn-clone = "1.0.17"
sha2 = { version = "0.10", default-features = false }
paste = "1.0"
url = "2.3"
backon = "0.4"
boyer-moore-magiclen = "0.2.16"

# metrics
metrics = "0.23.0"
metrics-exporter-prometheus = { version = "0.15.0", default-features = false }
metrics-util = "0.17.0"
metrics-process = "2.1.0"

# proc-macros
proc-macro2 = "1.0"
quote = "1.0"

# tokio
tokio-stream = "0.1.11"
tokio = { version = "1.21", default-features = false }
tokio-util = { version = "0.7.4", features = ["codec"] }

# async
async-stream = "0.3"
async-trait = "0.1.68"
futures = "0.3"
futures-util = "0.3"
futures-core = "0.3"
pin-project = "1.0.12"
hyper = "1.3"
hyper-util = "0.1.5"
reqwest = { version = "0.12", default-features = false }
tower = "0.4"
tower-http = "0.5"

# p2p
discv5 = "0.6.0"

# rpc
jsonrpsee = "0.23"
jsonrpsee-core = "0.23"
jsonrpsee-types = "0.23"
jsonrpsee-http-client = "0.23"

# http
http = "1.0"
http-body = "1.0"
jsonwebtoken = "9"
proptest-arbitrary-interop = "0.1.0"

# crypto
secp256k1 = { version = "0.29", default-features = false, features = [
    "global-context",
    "recovery",
] }
enr = { version = "0.12.1", default-features = false }

# for eip-4844
c-kzg = "1.0.0"

# config
confy = "0.6"
toml = "0.8"

# misc-testing
arbitrary = "1.3"
assert_matches = "1.5.0"
tempfile = "3.8"
criterion = "0.5"
pprof = "0.13"
proptest = "1.4"
proptest-derive = "0.5"
serial_test = "3"
similar-asserts = "1.5.0"
test-fuzz = "5"
<<<<<<< HEAD

# Bitfinity Deps
async-channel = "2"
candid = "0.10"
did = { git = "https://github.com/bitfinity-network/bitfinity-evm-sdk", package = "did", tag = "v0.22.x" }
dirs = "5.0.1"
ethereum-json-rpc-client = { git = "https://github.com/bitfinity-network/bitfinity-evm-sdk", package = "ethereum-json-rpc-client", tag = "v0.22.x", features = [
    "reqwest",
] }
evm-canister-client = { git = "https://github.com/bitfinity-network/bitfinity-evm-sdk", package = "evm-canister-client", features = [
    "ic-agent-client",
], tag = "v0.22.x" }
ic-cbor = "2.3"
ic-certificate-verification = "2.3"
ic-certification = "2.3"
hex = "0.4"
lightspeed_scheduler = { version = "0.58.0", features = ["tracing"] }
rlp = "0.5"
=======
iai-callgrind = "0.11"
>>>>>>> 2a9fa486
<|MERGE_RESOLUTION|>--- conflicted
+++ resolved
@@ -522,7 +522,7 @@
 serial_test = "3"
 similar-asserts = "1.5.0"
 test-fuzz = "5"
-<<<<<<< HEAD
+iai-callgrind = "0.11"
 
 # Bitfinity Deps
 async-channel = "2"
@@ -540,7 +540,4 @@
 ic-certification = "2.3"
 hex = "0.4"
 lightspeed_scheduler = { version = "0.58.0", features = ["tracing"] }
-rlp = "0.5"
-=======
-iai-callgrind = "0.11"
->>>>>>> 2a9fa486
+rlp = "0.5"