--- conflicted
+++ resolved
@@ -604,30 +604,6 @@
 pprof = "0.14"
 proptest = "1.4"
 proptest-derive = "0.5"
-<<<<<<< HEAD
-serial_test = "3"
-similar-asserts = "1.5.0"
-test-fuzz = "5"
-iai-callgrind = "0.11"
-
-# Bitfinity Deps
-async-channel = "2"
-candid = "0.10"
-did = { git = "https://github.com/bitfinity-network/bitfinity-evm-sdk", package = "did", features = ["alloy-primitives-07"], tag = "v0.34.x" }
-dirs = "5.0.1"
-ethereum-json-rpc-client = { git = "https://github.com/bitfinity-network/bitfinity-evm-sdk", package = "ethereum-json-rpc-client", tag = "v0.34.x", features = [
-    "reqwest",
-] }
-evm-canister-client = { git = "https://github.com/bitfinity-network/bitfinity-evm-sdk", package = "evm-canister-client", features = [
-    "ic-agent-client",
-], tag = "v0.34.x" }
-ic-cbor = "2.3"
-ic-certificate-verification = "2.3"
-ic-certification = "2.3"
-hex = "0.4"
-lightspeed_scheduler = { version = "0.59.0", features = ["tracing"] }
-rlp = "0.5"
-=======
 serial_test = { default-features = false, version = "3" }
 similar-asserts = { version = "1.5.0", features = ["serde"] }
 tempfile = "3.8"
@@ -671,4 +647,21 @@
 # op-alloy-network = { git = "https://github.com/alloy-rs/op-alloy", rev = "debfc29" }
 # op-alloy-rpc-types = { git = "https://github.com/alloy-rs/op-alloy", rev = "debfc29" }
 # op-alloy-rpc-types-engine = { git = "https://github.com/alloy-rs/op-alloy", rev = "debfc29" }
->>>>>>> 15fac087
+
+# Bitfinity Deps
+async-channel = "2"
+candid = "0.10"
+did = { git = "https://github.com/bitfinity-network/bitfinity-evm-sdk", package = "did", features = ["alloy-primitives-07"], tag = "v0.34.x" }
+dirs = "5.0.1"
+ethereum-json-rpc-client = { git = "https://github.com/bitfinity-network/bitfinity-evm-sdk", package = "ethereum-json-rpc-client", tag = "v0.34.x", features = [
+    "reqwest",
+] }
+evm-canister-client = { git = "https://github.com/bitfinity-network/bitfinity-evm-sdk", package = "evm-canister-client", features = [
+    "ic-agent-client",
+], tag = "v0.34.x" }
+ic-cbor = "2.3"
+ic-certificate-verification = "2.3"
+ic-certification = "2.3"
+hex = "0.4"
+lightspeed_scheduler = { version = "0.59.0", features = ["tracing"] }
+rlp = "0.5"