#![allow(missing_docs)]

#[global_allocator]
static ALLOC: reth_cli_util::allocator::Allocator = reth_cli_util::allocator::new_allocator();

use clap::{Args, Parser};
use reth::cli::Cli;
use reth_ethereum_cli::chainspec::EthereumChainSpecParser;
use reth_node_builder::{
    engine_tree_config::{
        TreeConfig, DEFAULT_MEMORY_BLOCK_BUFFER_TARGET, DEFAULT_PERSISTENCE_THRESHOLD,
    },
    EngineNodeLauncher,
};
use reth_node_ethereum::{node::EthereumAddOns, EthereumNode};
use reth_provider::providers::BlockchainProvider2;
use reth_tracing::tracing::warn;
use tracing::info;

<<<<<<< HEAD
#[cfg(not(feature = "optimism"))]
fn main() {
    use reth::cli::Cli;
    use reth::commands::bitfinity_import::BitfinityImportCommand;
    use reth_node_ethereum::EthereumNode;
=======
/// Parameters for configuring the engine
#[derive(Debug, Clone, Args, PartialEq, Eq)]
#[command(next_help_heading = "Engine")]
pub struct EngineArgs {
    /// Enable the experimental engine features on reth binary
    ///
    /// DEPRECATED: experimental engine is default now, use --engine.legacy to enable the legacy
    /// functionality
    #[arg(long = "engine.experimental", default_value = "false")]
    pub experimental: bool,

    /// Enable the legacy engine on reth binary
    #[arg(long = "engine.legacy", default_value = "false")]
    pub legacy: bool,

    /// Configure persistence threshold for engine experimental.
    #[arg(long = "engine.persistence-threshold", conflicts_with = "legacy", default_value_t = DEFAULT_PERSISTENCE_THRESHOLD)]
    pub persistence_threshold: u64,

    /// Configure the target number of blocks to keep in memory.
    #[arg(long = "engine.memory-block-buffer-target", conflicts_with = "legacy", default_value_t = DEFAULT_MEMORY_BLOCK_BUFFER_TARGET)]
    pub memory_block_buffer_target: u64,
}
>>>>>>> 15fac087

impl Default for EngineArgs {
    fn default() -> Self {
        Self {
            experimental: false,
            legacy: false,
            persistence_threshold: DEFAULT_PERSISTENCE_THRESHOLD,
            memory_block_buffer_target: DEFAULT_MEMORY_BLOCK_BUFFER_TARGET,
        }
    }
}

fn main() {
    reth_cli_util::sigsegv_handler::install();

    // Enable backtraces unless a RUST_BACKTRACE value has already been explicitly provided.
    if std::env::var_os("RUST_BACKTRACE").is_none() {
        std::env::set_var("RUST_BACKTRACE", "1");
    }

<<<<<<< HEAD
    if let Err(err) = Cli::parse_args().run(|builder, _| async {
        let handle = builder.launch_node(EthereumNode::default()).await?;

        let blockchain_provider = handle.node.provider.clone();
        let config = handle.node.config.config.clone();
        let chain = handle.node.chain_spec();
        let datadir = handle.node.data_dir.clone();
        let (provider_factory, bitfinity) =
            handle.bitfinity_import.clone().expect("Bitfinity import not configured");

        // Init bitfinity import
        {
            let import = BitfinityImportCommand::new(
                config,
                datadir,
                chain,
                bitfinity,
                provider_factory,
                blockchain_provider,
            );
            let _import_handle = import.schedule_execution().await?;
        }

        handle.node_exit_future.await
    }) {
=======
    if let Err(err) =
        Cli::<EthereumChainSpecParser, EngineArgs>::parse().run(|builder, engine_args| async move {
            if engine_args.experimental {
                warn!(target: "reth::cli", "Experimental engine is default now, and the --engine.experimental flag is deprecated. To enable the legacy functionality, use --engine.legacy.");
            }

            let use_legacy_engine = engine_args.legacy;
            match use_legacy_engine {
                false => {
                    let engine_tree_config = TreeConfig::default()
                        .with_persistence_threshold(engine_args.persistence_threshold)
                        .with_memory_block_buffer_target(engine_args.memory_block_buffer_target);
                    let handle = builder
                        .with_types_and_provider::<EthereumNode, BlockchainProvider2<_>>()
                        .with_components(EthereumNode::components())
                        .with_add_ons(EthereumAddOns::default())
                        .launch_with_fn(|builder| {
                            let launcher = EngineNodeLauncher::new(
                                builder.task_executor().clone(),
                                builder.config().datadir(),
                                engine_tree_config,
                            );
                            builder.launch_with(launcher)
                        })
                        .await?;
                    handle.node_exit_future.await
                }
                true => {
                    info!(target: "reth::cli", "Running with legacy engine");
                    let handle = builder.launch_node(EthereumNode::default()).await?;
                    handle.node_exit_future.await
                }
            }
        })
    {
>>>>>>> 15fac087
        eprintln!("Error: {err:?}");
        std::process::exit(1);
    }
}

#[cfg(test)]
mod tests {
    use super::*;
    use clap::Parser;

    /// A helper type to parse Args more easily
    #[derive(Parser)]
    struct CommandParser<T: Args> {
        #[command(flatten)]
        args: T,
    }

    #[test]
    fn test_parse_engine_args() {
        let default_args = EngineArgs::default();
        let args = CommandParser::<EngineArgs>::parse_from(["reth"]).args;
        assert_eq!(args, default_args);
    }
}<|MERGE_RESOLUTION|>--- conflicted
+++ resolved
@@ -17,13 +17,6 @@
 use reth_tracing::tracing::warn;
 use tracing::info;
 
-<<<<<<< HEAD
-#[cfg(not(feature = "optimism"))]
-fn main() {
-    use reth::cli::Cli;
-    use reth::commands::bitfinity_import::BitfinityImportCommand;
-    use reth_node_ethereum::EthereumNode;
-=======
 /// Parameters for configuring the engine
 #[derive(Debug, Clone, Args, PartialEq, Eq)]
 #[command(next_help_heading = "Engine")]
@@ -47,7 +40,6 @@
     #[arg(long = "engine.memory-block-buffer-target", conflicts_with = "legacy", default_value_t = DEFAULT_MEMORY_BLOCK_BUFFER_TARGET)]
     pub memory_block_buffer_target: u64,
 }
->>>>>>> 15fac087
 
 impl Default for EngineArgs {
     fn default() -> Self {
@@ -61,6 +53,10 @@
 }
 
 fn main() {
+    use reth::cli::Cli;
+    use reth::commands::bitfinity_import::BitfinityImportCommand;
+    use reth_node_ethereum::EthereumNode;
+
     reth_cli_util::sigsegv_handler::install();
 
     // Enable backtraces unless a RUST_BACKTRACE value has already been explicitly provided.
@@ -68,33 +64,6 @@
         std::env::set_var("RUST_BACKTRACE", "1");
     }
 
-<<<<<<< HEAD
-    if let Err(err) = Cli::parse_args().run(|builder, _| async {
-        let handle = builder.launch_node(EthereumNode::default()).await?;
-
-        let blockchain_provider = handle.node.provider.clone();
-        let config = handle.node.config.config.clone();
-        let chain = handle.node.chain_spec();
-        let datadir = handle.node.data_dir.clone();
-        let (provider_factory, bitfinity) =
-            handle.bitfinity_import.clone().expect("Bitfinity import not configured");
-
-        // Init bitfinity import
-        {
-            let import = BitfinityImportCommand::new(
-                config,
-                datadir,
-                chain,
-                bitfinity,
-                provider_factory,
-                blockchain_provider,
-            );
-            let _import_handle = import.schedule_execution().await?;
-        }
-
-        handle.node_exit_future.await
-    }) {
-=======
     if let Err(err) =
         Cli::<EthereumChainSpecParser, EngineArgs>::parse().run(|builder, engine_args| async move {
             if engine_args.experimental {
@@ -125,12 +94,30 @@
                 true => {
                     info!(target: "reth::cli", "Running with legacy engine");
                     let handle = builder.launch_node(EthereumNode::default()).await?;
+                    let blockchain_provider = handle.node.provider.clone();
+                    let config = handle.node.config.config.clone();
+                    let chain = handle.node.chain_spec();
+                    let datadir = handle.node.data_dir.clone();
+                    let (provider_factory, bitfinity) =
+            
+                    // Init bitfinity import
+                    {
+                        let import = BitfinityImportCommand::new(
+                            config,
+                            datadir,
+                            chain,
+                            bitfinity,
+                            provider_factory,
+                            blockchain_provider,
+                        );
+                        let _import_handle = import.schedule_execution().await?;
+                    };
+                    
                     handle.node_exit_future.await
                 }
             }
         })
     {
->>>>>>> 15fac087
         eprintln!("Error: {err:?}");
         std::process::exit(1);
     }
