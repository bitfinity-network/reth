#![allow(missing_docs)]

<<<<<<< HEAD
use std::{sync::Arc, time::Duration};

use reth::bitfinity_tasks::send_txs::{
    BitfinityTransactionSender, BitfinityTransactionsForwarder, TransactionsPriorityQueue,
};
use tokio::sync::Mutex;

// We use jemalloc for performance reasons.
#[cfg(all(feature = "jemalloc", unix))]
=======
>>>>>>> 5bb12910
#[global_allocator]
static ALLOC: reth_cli_util::allocator::Allocator = reth_cli_util::allocator::new_allocator();

use clap::{Args, Parser};
use reth_ethereum_cli::chainspec::EthereumChainSpecParser;
use reth_node_builder::{
    engine_tree_config::{
        TreeConfig, DEFAULT_MEMORY_BLOCK_BUFFER_TARGET, DEFAULT_PERSISTENCE_THRESHOLD,
    },
    EngineNodeLauncher,
};
use reth_node_ethereum::node::EthereumAddOns;
use reth_provider::providers::BlockchainProvider2;
use reth_tracing::tracing::warn;
use tracing::info;

/// Parameters for configuring the engine
#[derive(Debug, Clone, Args, PartialEq, Eq)]
#[command(next_help_heading = "Engine")]
pub struct EngineArgs {
    /// Enable the experimental engine features on reth binary
    ///
    /// DEPRECATED: experimental engine is default now, use --engine.legacy to enable the legacy
    /// functionality
    #[arg(long = "engine.experimental", default_value = "false")]
    pub experimental: bool,

    /// Enable the legacy engine on reth binary
    #[arg(long = "engine.legacy", default_value = "false")]
    pub legacy: bool,

    /// Configure persistence threshold for engine experimental.
    #[arg(long = "engine.persistence-threshold", conflicts_with = "legacy", default_value_t = DEFAULT_PERSISTENCE_THRESHOLD)]
    pub persistence_threshold: u64,

    /// Configure the target number of blocks to keep in memory.
    #[arg(long = "engine.memory-block-buffer-target", conflicts_with = "legacy", default_value_t = DEFAULT_MEMORY_BLOCK_BUFFER_TARGET)]
    pub memory_block_buffer_target: u64,
}

impl Default for EngineArgs {
    fn default() -> Self {
        Self {
            experimental: false,
            legacy: false,
            persistence_threshold: DEFAULT_PERSISTENCE_THRESHOLD,
            memory_block_buffer_target: DEFAULT_MEMORY_BLOCK_BUFFER_TARGET,
        }
    }
}

fn main() {
    use reth::cli::Cli;
    use reth::commands::bitfinity_import::BitfinityImportCommand;
    use reth_node_ethereum::EthereumNode;

    reth_cli_util::sigsegv_handler::install();

    // Enable backtraces unless a RUST_BACKTRACE value has already been explicitly provided.
    if std::env::var_os("RUST_BACKTRACE").is_none() {
        std::env::set_var("RUST_BACKTRACE", "1");
    }

<<<<<<< HEAD
    let queue = Arc::new(Mutex::new(TransactionsPriorityQueue::new(1000)));
    let queue_clone = Arc::clone(&queue);

    if let Err(err) = Cli::parse_args().run(move |builder, _| async {
        let handle = builder
            .node(EthereumNode::default())
            .extend_rpc_modules(move |ctx| {
                let forwarder_required = ctx.config().bitfinity_import_arg.tx_queue;
                if forwarder_required {
                    // Add custom forwarder with transactions priority queue.
                    queue
                        .blocking_lock()
                        .set_size_limit(ctx.config().bitfinity_import_arg.tx_queue_size);

                    let forwarder = BitfinityTransactionsForwarder::new(queue);
                    ctx.registry.set_eth_raw_transaction_forwarder(Arc::new(forwarder));
                }

                Ok(())
            })
            .launch()
            .await?;

        let blockchain_provider = handle.node.provider.clone();
        let config = handle.node.config.config.clone();
        let chain_spec = handle.node.chain_spec();
        let datadir = handle.node.data_dir.clone();
        let (provider_factory, bitfinity) =
            handle.bitfinity_import.clone().expect("Bitfinity import not configured");

        // Init bitfinity import
        let executor = {
            let import = BitfinityImportCommand::new(
                config,
                datadir,
                chain_spec.clone(),
                bitfinity.clone(),
                provider_factory,
                blockchain_provider,
            );
            let (executor, _job_handle) = import.schedule_execution(None).await?;
            executor
        };

        if bitfinity.tx_queue {
            let url = bitfinity.send_raw_transaction_rpc_url.unwrap_or(bitfinity.rpc_url);

            // Init transaction sending cycle.
            let period = Duration::from_secs(bitfinity.send_queued_txs_period_secs);
            let transaction_sending = BitfinityTransactionSender::new(
                queue_clone,
                url,
                period,
                bitfinity.queued_txs_batch_size,
                bitfinity.queued_txs_per_execution_threshold,
            );
            let _sending_handle = transaction_sending.schedule_execution(Some(executor)).await?;
        }
=======
    if let Err(err) =
        Cli::<EthereumChainSpecParser, EngineArgs>::parse().run(|builder, engine_args| async move {
            if engine_args.experimental {
                warn!(target: "reth::cli", "Experimental engine is default now, and the --engine.experimental flag is deprecated. To enable the legacy functionality, use --engine.legacy.");
            }

            let use_legacy_engine = engine_args.legacy;
            match use_legacy_engine {
                false => {
                    let engine_tree_config = TreeConfig::default()
                        .with_persistence_threshold(engine_args.persistence_threshold)
                        .with_memory_block_buffer_target(engine_args.memory_block_buffer_target);
                    let handle = builder
                        .with_types_and_provider::<EthereumNode, BlockchainProvider2<_>>()
                        .with_components(EthereumNode::components())
                        .with_add_ons(EthereumAddOns::default())
                        .launch_with_fn(|builder| {
                            let launcher = EngineNodeLauncher::new(
                                builder.task_executor().clone(),
                                builder.config().datadir(),
                                engine_tree_config,
                            );
                            builder.launch_with(launcher)
                        })
                        .await?;
                    handle.node_exit_future.await
                }
                true => {
                    info!(target: "reth::cli", "Running with legacy engine");
                    let handle = builder.launch_node(EthereumNode::default()).await?;
                    let blockchain_provider = handle.node.provider.clone();
                    let config = handle.node.config.config.clone();
                    let chain = handle.node.chain_spec();
                    let datadir = handle.node.data_dir.clone();
                    let (provider_factory, bitfinity) = handle.bitfinity_import.clone().expect("Bitfinity import not configured");            
>>>>>>> 5bb12910

                    // Init bitfinity import
                    {
                        let import = BitfinityImportCommand::new(
                            config,
                            datadir,
                            chain,
                            bitfinity,
                            provider_factory,
                            blockchain_provider,
                        );
                        let _import_handle = import.schedule_execution().await?;
                    };
                    
                    handle.node_exit_future.await
                }
            }
        })
    {
        eprintln!("Error: {err:?}");
        std::process::exit(1);
    }
}

#[cfg(test)]
mod tests {
    use super::*;
    use clap::Parser;

    /// A helper type to parse Args more easily
    #[derive(Parser)]
    struct CommandParser<T: Args> {
        #[command(flatten)]
        args: T,
    }

    #[test]
    fn test_parse_engine_args() {
        let default_args = EngineArgs::default();
        let args = CommandParser::<EngineArgs>::parse_from(["reth"]).args;
        assert_eq!(args, default_args);
    }
}<|MERGE_RESOLUTION|>--- conflicted
+++ resolved
@@ -1,17 +1,5 @@
 #![allow(missing_docs)]
 
-<<<<<<< HEAD
-use std::{sync::Arc, time::Duration};
-
-use reth::bitfinity_tasks::send_txs::{
-    BitfinityTransactionSender, BitfinityTransactionsForwarder, TransactionsPriorityQueue,
-};
-use tokio::sync::Mutex;
-
-// We use jemalloc for performance reasons.
-#[cfg(all(feature = "jemalloc", unix))]
-=======
->>>>>>> 5bb12910
 #[global_allocator]
 static ALLOC: reth_cli_util::allocator::Allocator = reth_cli_util::allocator::new_allocator();
 
@@ -75,66 +63,6 @@
         std::env::set_var("RUST_BACKTRACE", "1");
     }
 
-<<<<<<< HEAD
-    let queue = Arc::new(Mutex::new(TransactionsPriorityQueue::new(1000)));
-    let queue_clone = Arc::clone(&queue);
-
-    if let Err(err) = Cli::parse_args().run(move |builder, _| async {
-        let handle = builder
-            .node(EthereumNode::default())
-            .extend_rpc_modules(move |ctx| {
-                let forwarder_required = ctx.config().bitfinity_import_arg.tx_queue;
-                if forwarder_required {
-                    // Add custom forwarder with transactions priority queue.
-                    queue
-                        .blocking_lock()
-                        .set_size_limit(ctx.config().bitfinity_import_arg.tx_queue_size);
-
-                    let forwarder = BitfinityTransactionsForwarder::new(queue);
-                    ctx.registry.set_eth_raw_transaction_forwarder(Arc::new(forwarder));
-                }
-
-                Ok(())
-            })
-            .launch()
-            .await?;
-
-        let blockchain_provider = handle.node.provider.clone();
-        let config = handle.node.config.config.clone();
-        let chain_spec = handle.node.chain_spec();
-        let datadir = handle.node.data_dir.clone();
-        let (provider_factory, bitfinity) =
-            handle.bitfinity_import.clone().expect("Bitfinity import not configured");
-
-        // Init bitfinity import
-        let executor = {
-            let import = BitfinityImportCommand::new(
-                config,
-                datadir,
-                chain_spec.clone(),
-                bitfinity.clone(),
-                provider_factory,
-                blockchain_provider,
-            );
-            let (executor, _job_handle) = import.schedule_execution(None).await?;
-            executor
-        };
-
-        if bitfinity.tx_queue {
-            let url = bitfinity.send_raw_transaction_rpc_url.unwrap_or(bitfinity.rpc_url);
-
-            // Init transaction sending cycle.
-            let period = Duration::from_secs(bitfinity.send_queued_txs_period_secs);
-            let transaction_sending = BitfinityTransactionSender::new(
-                queue_clone,
-                url,
-                period,
-                bitfinity.queued_txs_batch_size,
-                bitfinity.queued_txs_per_execution_threshold,
-            );
-            let _sending_handle = transaction_sending.schedule_execution(Some(executor)).await?;
-        }
-=======
     if let Err(err) =
         Cli::<EthereumChainSpecParser, EngineArgs>::parse().run(|builder, engine_args| async move {
             if engine_args.experimental {
@@ -170,7 +98,6 @@
                     let chain = handle.node.chain_spec();
                     let datadir = handle.node.data_dir.clone();
                     let (provider_factory, bitfinity) = handle.bitfinity_import.clone().expect("Bitfinity import not configured");            
->>>>>>> 5bb12910
 
                     // Init bitfinity import
                     {
@@ -182,7 +109,7 @@
                             provider_factory,
                             blockchain_provider,
                         );
-                        let _import_handle = import.schedule_execution().await?;
+                        let _import_handle = import.schedule_execution(None).await?;
                     };
                     
                     handle.node_exit_future.await
