--- conflicted
+++ resolved
@@ -1,16 +1,7 @@
 //! Command that initializes the node by importing a chain from a remote EVM node.
 
 use crate::{dirs::DataDirPath, version::SHORT_VERSION};
-<<<<<<< HEAD
-use bitfinity_block_validator::BitfinityBlockValidator;
-use candid::Principal;
-use evm_canister_client::{
-    ic_agent::{identity::AnonymousIdentity, Agent},
-    EvmCanisterClient, IcAgentClient,
-};
-=======
 use bitfinity_block_confirmation::BitfinityBlockConfirmation;
->>>>>>> 63a580bb
 use futures::{Stream, StreamExt};
 use lightspeed_scheduler::{job::Job, scheduler::Scheduler, JobExecutor};
 use reth_beacon_consensus::EthBeaconConsensus;
@@ -27,14 +18,7 @@
 };
 use reth_exex::ExExManagerHandle;
 use reth_node_api::NodeTypesWithDBAdapter;
-<<<<<<< HEAD
-use reth_node_core::{
-    args::{BitfinityImportArgs, IC_MAINNET_KEY, IC_MAINNET_URL},
-    dirs::ChainPath,
-};
-=======
 use reth_node_core::{args::BitfinityImportArgs, dirs::ChainPath};
->>>>>>> 63a580bb
 use reth_node_ethereum::{EthExecutorProvider, EthereumNode};
 use reth_node_events::node::NodeEvent;
 use reth_primitives::{EthPrimitives, SealedHeader};
@@ -206,11 +190,7 @@
 
             while tip != safe_block {
                 match self
-<<<<<<< HEAD
-                    .validate_block(&tip, remote_client.clone(), provider_factory.clone())
-=======
                     .confirm_block(&tip, remote_client.clone(), provider_factory.clone())
->>>>>>> 63a580bb
                     .await
                 {
                     Ok(_) => {
@@ -243,20 +223,7 @@
         remote_client: Arc<BitfinityEvmClient>,
         provider_factory: ProviderFactory<NodeTypesWithDBAdapter<EthereumNode, Arc<DatabaseEnv>>>,
     ) -> eyre::Result<()> {
-<<<<<<< HEAD
-        let agent = Agent::builder()
-            .with_identity(AnonymousIdentity)
-            .with_url(self.bitfinity.evm_network.clone())
-            .build()?;
-        if self.bitfinity.evm_network == IC_MAINNET_URL {
-            let key = hex::decode(IC_MAINNET_KEY)?;
-            agent.set_root_key(key);
-        } else {
-            agent.fetch_root_key().await?;
-        }
-=======
         debug!(target: "reth::cli - BitfinityImportCommand", "Configurming block {block}");
->>>>>>> 63a580bb
 
         let config = self.rpc_config();
         let client = BitfinityEvmClient::client(config).await?;
