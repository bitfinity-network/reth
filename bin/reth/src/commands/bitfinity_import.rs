//! Command that initializes the node by importing a chain from a remote EVM node.

<<<<<<< HEAD
use crate::{dirs::DataDirPath, macros::block_executor, version::SHORT_VERSION};
use bitfinity_block_validator::BitfinityBlockValidator;
use evm_canister_client::{EvmCanisterClient, IcAgentClient};
=======
use crate::{dirs::DataDirPath, version::SHORT_VERSION};
>>>>>>> 5bb12910
use futures::{Stream, StreamExt};
use lightspeed_scheduler::{job::Job, scheduler::Scheduler, JobExecutor};
use reth_beacon_consensus::EthBeaconConsensus;
use reth_chainspec::ChainSpec;
use reth_config::{config::EtlConfig, Config};
use reth_db::DatabaseEnv;

use alloy_primitives::B256;
use reth_consensus::Consensus;
use reth_downloaders::{
    bitfinity_evm_client::{BitfinityEvmClient, CertificateCheckSettings, RpcClientConfig},
    bodies::bodies::BodiesDownloaderBuilder,
    headers::reverse_headers::ReverseHeadersDownloaderBuilder,
};
use reth_exex::ExExManagerHandle;
use reth_node_api::NodeTypesWithDBAdapter;
use reth_node_core::{args::BitfinityImportArgs, dirs::ChainPath};
use reth_node_ethereum::{EthExecutorProvider, EthereumNode};
use reth_node_events::node::NodeEvent;
use reth_primitives::SealedHeader;
use reth_provider::providers::BlockchainProvider;
use reth_provider::{
    BlockNumReader, CanonChainTracker, ChainSpecProvider, DatabaseProviderFactory, HeaderProvider,
    ProviderError, ProviderFactory,
};
use reth_prune::PruneModes;
use reth_stages::{
    prelude::*,
    stages::{ExecutionStage, SenderRecoveryStage},
    ExecutionStageThresholds, Pipeline, StageSet,
};
use reth_static_file::StaticFileProducer;
use std::{path::PathBuf, sync::Arc, time::Duration};
use tokio::sync::watch;
use tracing::{debug, info};

/// Syncs RLP encoded blocks from a file.
#[derive(Clone)]
pub struct BitfinityImportCommand {
    config: Config,

    datadir: ChainPath<DataDirPath>,

    /// The chain this node is running.
    ///
    /// Possible values are either a built-in chain or the path to a chain specification file.
    chain: Arc<ChainSpec>,

    /// Bitfinity Related Args
    bitfinity: BitfinityImportArgs,

    provider_factory: ProviderFactory<NodeTypesWithDBAdapter<EthereumNode, Arc<DatabaseEnv>>>,

    blockchain_provider: BlockchainProvider<NodeTypesWithDBAdapter<EthereumNode, Arc<DatabaseEnv>>>,
}

/// Manually implement `Debug` for `ImportCommand` because `BlockchainProvider` doesn't implement it.
impl std::fmt::Debug for BitfinityImportCommand {
    fn fmt(&self, f: &mut std::fmt::Formatter<'_>) -> std::fmt::Result {
        f.debug_struct("ImportCommand")
            .field("config", &self.config)
            .field("datadir", &self.datadir)
            .field("chain", &self.chain)
            .field("bitfinity", &self.bitfinity)
            .finish()
    }
}

type TypedPipeline = Pipeline<NodeTypesWithDBAdapter<EthereumNode, Arc<DatabaseEnv>>>;

impl BitfinityImportCommand {
    /// Create a new `ImportCommand` with the given arguments.
    pub fn new(
        config: Option<PathBuf>,
        datadir: ChainPath<DataDirPath>,
        chain: Arc<ChainSpec>,
        bitfinity: BitfinityImportArgs,
        provider_factory: ProviderFactory<NodeTypesWithDBAdapter<EthereumNode, Arc<DatabaseEnv>>>,
        blockchain_provider: BlockchainProvider<
            NodeTypesWithDBAdapter<EthereumNode, Arc<DatabaseEnv>>,
        >,
    ) -> Self {
        // add network name to data dir
        let config_path = config.unwrap_or_else(|| datadir.config());

        info!(target: "reth::cli - BitfinityImportCommand", path = ?config_path, "Configuration loaded");
        let mut config = Config::from_path(config_path)
            .expect("Failed to load BitfinityImportCommand configuration");

        // Make sure ETL doesn't default to /tmp/, but to whatever datadir is set to
        if config.stages.etl.dir.is_none() {
            config.stages.etl.dir = Some(EtlConfig::from_datadir(datadir.data_dir()));
        }

        Self { config, datadir, chain, bitfinity, provider_factory, blockchain_provider }
    }

    /// Schedule the import job and return a handle to it.
    pub async fn schedule_execution(
        self,
    ) -> eyre::Result<(JobExecutor, tokio::task::JoinHandle<()>)> {
        info!(target: "reth::cli - BitfinityImportCommand", "reth {} starting", SHORT_VERSION);

        let job_executor = JobExecutor::new_with_local_tz();

        // Schedule the import job
        {
            let interval = Duration::from_secs(self.bitfinity.import_interval);
            job_executor
                .add_job_with_scheduler(
                    Scheduler::Interval { interval_duration: interval, execute_at_startup: true },
                    Job::new("import", "block importer", None, move || {
                        let import = self.clone();
                        Box::pin(async move {
                            import.single_execution().await?;
                            import.update_chain_info()?;
                            Ok(())
                        })
                    }),
                )
                .await;
        }

        let job_handle = job_executor.run().await?;
        Ok((job_executor, job_handle))
    }

    /// Execute the import job.
    async fn single_execution(&self) -> eyre::Result<()> {
        let evmc_principal = candid::Principal::from_text(&self.bitfinity.evmc_principal)
            .expect("Failed to parse principal");

        // make block validation client if identity path is set
        let evm_block_validator =
            if let Some(identity) = self.bitfinity.validate_block_ic_identity_file_path.as_ref() {
                let evm_client = EvmCanisterClient::new(
                    IcAgentClient::with_identity(
                        evmc_principal,
                        identity,
                        &self.bitfinity.evm_network,
                        Some(Duration::from_secs(30)),
                    )
                    .await
                    .expect("Failed to create agent client"),
                );

                Some(BitfinityBlockValidator::new(evm_client, self.provider_factory.clone()))
            } else {
                None
            };

        let consensus = Arc::new(EthBeaconConsensus::new(self.chain.clone()));
        debug!(target: "reth::cli - BitfinityImportCommand", "Consensus engine initialized");
        let provider_factory = self.provider_factory.clone();

        // Get the local block number
        let start_block = provider_factory.provider()?.last_block_number()? + 1;

        debug!(target: "reth::cli - BitfinityImportCommand", "Starting block: {}", start_block);

        let rpc_config = RpcClientConfig {
            primary_url: self.bitfinity.rpc_url.clone(),
            backup_url: self.bitfinity.backup_rpc_url.clone(),
            max_retries: self.bitfinity.max_retries,
            retry_delay: Duration::from_secs(self.bitfinity.retry_delay_secs),
            evm_block_validator,
        };

        let ic_root_key = if self.bitfinity.fetch_ic_root_key {
            let ic_identity_path = self
                .bitfinity
                .validate_block_ic_identity_file_path
                .as_ref()
                .expect("identity path not set");
            let agent = evm_canister_client::agent::identity::init_agent(
                &ic_identity_path,
                &self.bitfinity.evm_network,
                None,
            )
            .await?;

            agent.fetch_root_key().await.expect("failed to fetch IC root key");
            let root_key = agent.read_root_key();
            hex::encode(root_key)
        } else {
            self.bitfinity.ic_root_key.clone()
        };

        let remote_client = Arc::new(
            BitfinityEvmClient::from_rpc_url(
                rpc_config,
                start_block,
                self.bitfinity.end_block,
                self.bitfinity.batch_size,
                self.bitfinity.max_fetch_blocks,
                Some(CertificateCheckSettings {
                    evmc_principal: self.bitfinity.evmc_principal.clone(),
                    ic_root_key,
                }),
            )
            .await?,
        );

        // override the tip
        let tip = if let Some(tip) = remote_client.tip() {
            tip
        } else {
            debug!(target: "reth::cli - BitfinityImportCommand", "No tip found, skipping import");
            return Ok(());
        };

        info!(target: "reth::cli - BitfinityImportCommand", "Chain blocks imported");

        let (mut pipeline, _events) = self.build_import_pipeline(
            &self.config,
            provider_factory.clone(),
            &consensus,
            remote_client,
            StaticFileProducer::new(provider_factory.clone(), PruneModes::default()),
        )?;

        // override the tip
        pipeline.set_tip(tip);
        debug!(target: "reth::cli - BitfinityImportCommand", ?tip, "Tip manually set");

        // Run pipeline
        debug!(target: "reth::cli - BitfinityImportCommand", "Starting sync pipeline");
        pipeline.run().await?;

        info!(target: "reth::cli - BitfinityImportCommand", "Finishing up");
        Ok(())
    }

    /// Update the chain info tracker with the latest header from the database.
    fn update_chain_info(&self) -> eyre::Result<()> {
        let provider = self.blockchain_provider.database_provider_ro()?;
        let chain_info = provider.chain_info()?;

        match provider.header_by_number(chain_info.best_number)? {
            Some(header) => {
                let sealed_header = header.seal(chain_info.best_hash);
                let hash = sealed_header.seal();
                let sealed_header = SealedHeader::new(sealed_header.into_inner(), hash);
                self.blockchain_provider.set_canonical_head(sealed_header.clone());
                self.blockchain_provider.set_finalized(sealed_header.clone());
                self.blockchain_provider.set_safe(sealed_header);
                Ok(())
            }
            None => Err(ProviderError::HeaderNotFound(chain_info.best_number.into()))?,
        }
    }

    fn build_import_pipeline<C>(
        &self,
        config: &Config,
        provider_factory: ProviderFactory<NodeTypesWithDBAdapter<EthereumNode, Arc<DatabaseEnv>>>,
        consensus: &Arc<C>,
        remote_client: Arc<BitfinityEvmClient>,
        static_file_producer: StaticFileProducer<
            ProviderFactory<NodeTypesWithDBAdapter<EthereumNode, Arc<DatabaseEnv>>>,
        >,
    ) -> eyre::Result<(TypedPipeline, impl Stream<Item = NodeEvent>)>
    where
        C: Consensus + 'static,
    {
        if !remote_client.has_canonical_blocks() {
            eyre::bail!("unable to import non canonical blocks");
        }

        let header_downloader = ReverseHeadersDownloaderBuilder::new(config.stages.headers)
            .build(remote_client.clone(), consensus.clone())
            .into_task();

        let body_downloader = BodiesDownloaderBuilder::new(config.stages.bodies)
            .build(remote_client.clone(), consensus.clone(), provider_factory.clone())
            .into_task();

        let (tip_tx, tip_rx) = watch::channel(B256::ZERO);
        let executor = EthExecutorProvider::ethereum(provider_factory.chain_spec());

        let max_block = remote_client.max_block().unwrap_or(0);
        let pipeline =
            Pipeline::<NodeTypesWithDBAdapter<EthereumNode, Arc<DatabaseEnv>>>::builder()
                .with_tip_sender(tip_tx)
                // we want to sync all blocks the file client provides or 0 if empty
                .with_max_block(max_block)
                .add_stages(
                    DefaultStages::new(
                        provider_factory.clone(),
                        tip_rx,
                        consensus.clone(),
                        header_downloader,
                        body_downloader,
                        executor.clone(),
                        config.stages.clone(),
                        PruneModes::default(),
                    )
                    .set(SenderRecoveryStage {
                        commit_threshold: config.stages.sender_recovery.commit_threshold,
                    })
                    .set(ExecutionStage::new(
                        executor,
                        ExecutionStageThresholds {
                            max_blocks: config.stages.execution.max_blocks,
                            max_changes: config.stages.execution.max_changes,
                            max_cumulative_gas: config.stages.execution.max_cumulative_gas,
                            max_duration: config.stages.execution.max_duration,
                        },
                        config
                            .stages
                            .merkle
                            .clean_threshold
                            .max(config.stages.account_hashing.clean_threshold)
                            .max(config.stages.storage_hashing.clean_threshold),
                        config.prune.clone().map(|prune| prune.segments).unwrap_or_default(),
                        ExExManagerHandle::empty(),
                    )),
                )
                .build(provider_factory, static_file_producer);

        let events = pipeline.events().map(Into::into);

        Ok((pipeline, events))
    }
}<|MERGE_RESOLUTION|>--- conflicted
+++ resolved
@@ -1,12 +1,9 @@
 //! Command that initializes the node by importing a chain from a remote EVM node.
 
-<<<<<<< HEAD
-use crate::{dirs::DataDirPath, macros::block_executor, version::SHORT_VERSION};
+use crate::dirs::DataDirPath;
+use crate::version::SHORT_VERSION;
 use bitfinity_block_validator::BitfinityBlockValidator;
 use evm_canister_client::{EvmCanisterClient, IcAgentClient};
-=======
-use crate::{dirs::DataDirPath, version::SHORT_VERSION};
->>>>>>> 5bb12910
 use futures::{Stream, StreamExt};
 use lightspeed_scheduler::{job::Job, scheduler::Scheduler, JobExecutor};
 use reth_beacon_consensus::EthBeaconConsensus;
@@ -172,7 +169,6 @@
             backup_url: self.bitfinity.backup_rpc_url.clone(),
             max_retries: self.bitfinity.max_retries,
             retry_delay: Duration::from_secs(self.bitfinity.retry_delay_secs),
-            evm_block_validator,
         };
 
         let ic_root_key = if self.bitfinity.fetch_ic_root_key {
@@ -206,6 +202,7 @@
                     evmc_principal: self.bitfinity.evmc_principal.clone(),
                     ic_root_key,
                 }),
+                evm_block_validator,
             )
             .await?,
         );
