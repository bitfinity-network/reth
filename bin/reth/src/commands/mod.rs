//! This contains all of the `reth` commands

<<<<<<< HEAD
pub mod bitfinity_reset_evm_state;
pub mod bitfinity_import;
pub mod config_cmd;
pub mod debug_cmd;
pub mod dump_genesis;
pub mod import;
pub mod import_op;
pub mod import_receipts_op;
pub mod init_cmd;
pub mod init_state;
pub mod node;
pub mod p2p;
pub mod prune;
pub mod recover;
pub mod stage;
pub mod test_vectors;
=======
pub mod debug_cmd;
>>>>>>> e828b34e
<|MERGE_RESOLUTION|>--- conflicted
+++ resolved
@@ -1,22 +1,5 @@
 //! This contains all of the `reth` commands
 
-<<<<<<< HEAD
 pub mod bitfinity_reset_evm_state;
 pub mod bitfinity_import;
-pub mod config_cmd;
-pub mod debug_cmd;
-pub mod dump_genesis;
-pub mod import;
-pub mod import_op;
-pub mod import_receipts_op;
-pub mod init_cmd;
-pub mod init_state;
-pub mod node;
-pub mod p2p;
-pub mod prune;
-pub mod recover;
-pub mod stage;
-pub mod test_vectors;
-=======
-pub mod debug_cmd;
->>>>>>> e828b34e
+pub mod debug_cmd;