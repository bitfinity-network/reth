//! CLI definition and entrypoint to executable

use crate::{
    args::LogArgs,
    commands::debug_cmd,
    version::{LONG_VERSION, SHORT_VERSION},
};
use clap::{value_parser, Parser, Subcommand};
use reth_chainspec::ChainSpec;
use reth_cli::chainspec::ChainSpecParser;
use reth_cli_commands::{
    config_cmd, db, dump_genesis, import, init_cmd, init_state,
    node::{self, NoArgs},
    p2p, prune, recover, stage,
};
use reth_cli_runner::CliRunner;
use reth_db::DatabaseEnv;
use reth_ethereum_cli::chainspec::EthereumChainSpecParser;
use reth_node_builder::{NodeBuilder, WithLaunchContext};
use reth_node_ethereum::{EthExecutorProvider, EthereumNode};
use reth_node_metrics::recorder::install_prometheus_recorder;
use reth_tracing::FileWorkerGuard;
use std::{ffi::OsString, fmt, future::Future, sync::Arc};
use tracing::info;

/// Re-export of the `reth_node_core` types specifically in the `cli` module.
///
/// This is re-exported because the types in `reth_node_core::cli` originally existed in
/// `reth::cli` but were moved to the `reth_node_core` crate. This re-export avoids a breaking
/// change.
pub use crate::core::cli::*;

/// The main reth cli interface.
///
/// This is the entrypoint to the executable.
#[derive(Debug, Parser)]
#[command(author, version = SHORT_VERSION, long_version = LONG_VERSION, about = "Reth", long_about = None)]
pub struct Cli<C: ChainSpecParser = EthereumChainSpecParser, Ext: clap::Args + fmt::Debug = NoArgs>
{
    /// The command to run
    #[command(subcommand)]
    pub command: Commands<C, Ext>,

    /// The chain this node is running.
    ///
    /// Possible values are either a built-in chain or the path to a chain specification file.
    #[arg(
        long,
        value_name = "CHAIN_OR_PATH",
        long_help = C::help_message(),
        default_value = C::SUPPORTED_CHAINS[0],
        value_parser = C::parser(),
        global = true,
    )]
    pub chain: Arc<C::ChainSpec>,

    /// Add a new instance of a node.
    ///
    /// Configures the ports of the node to avoid conflicts with the defaults.
    /// This is useful for running multiple nodes on the same machine.
    ///
    /// Max number of instances is 200. It is chosen in a way so that it's not possible to have
    /// port numbers that conflict with each other.
    ///
    /// Changes to the following port numbers:
    /// - `DISCOVERY_PORT`: default + `instance` - 1
    /// - `AUTH_PORT`: default + `instance` * 100 - 100
    /// - `HTTP_RPC_PORT`: default - `instance` + 1
    /// - `WS_RPC_PORT`: default + `instance` * 2 - 2
    #[arg(long, value_name = "INSTANCE", global = true, default_value_t = 1, value_parser = value_parser!(u16).range(..=200))]
    pub instance: u16,

    /// The logging configuration for the CLI.
    #[command(flatten)]
    pub logs: LogArgs,
}

impl Cli {
    /// Parsers only the default CLI arguments
    pub fn parse_args() -> Self {
        Self::parse()
    }

    /// Parsers only the default CLI arguments from the given iterator
    pub fn try_parse_args_from<I, T>(itr: I) -> Result<Self, clap::error::Error>
    where
        I: IntoIterator<Item = T>,
        T: Into<OsString> + Clone,
    {
        Self::try_parse_from(itr)
    }
}

impl<C: ChainSpecParser<ChainSpec = ChainSpec>, Ext: clap::Args + fmt::Debug> Cli<C, Ext> {
    /// Execute the configured cli command.
    ///
    /// This accepts a closure that is used to launch the node via the
    /// [`NodeCommand`](node::NodeCommand).
    ///
    ///
    /// # Example
    ///
    /// ```no_run
    /// use reth::cli::Cli;
    /// use reth_node_ethereum::EthereumNode;
    ///
    /// Cli::parse_args()
    ///     .run(|builder, _| async move {
    ///         let handle = builder.launch_node(EthereumNode::default()).await?;
    ///
    ///         handle.wait_for_node_exit().await
    ///     })
    ///     .unwrap();
    /// ```
    ///
    /// # Example
    ///
    /// Parse additional CLI arguments for the node command and use it to configure the node.
    ///
    /// ```no_run
    /// use clap::Parser;
    /// use reth::cli::Cli;
    /// use reth_ethereum_cli::chainspec::EthereumChainSpecParser;
    ///
    /// #[derive(Debug, Parser)]
    /// pub struct MyArgs {
    ///     pub enable: bool,
    /// }
    ///
    /// Cli::<EthereumChainSpecParser, MyArgs>::parse()
    ///     .run(|builder, my_args: MyArgs| async move {
    ///         // launch the node
    ///
    ///         Ok(())
    ///     })
    ///     .unwrap();
    /// ````
    pub fn run<L, Fut>(mut self, launcher: L) -> eyre::Result<()>
    where
        L: FnOnce(WithLaunchContext<NodeBuilder<Arc<DatabaseEnv>, C::ChainSpec>>, Ext) -> Fut,
        Fut: Future<Output = eyre::Result<()>>,
    {
        // add network name to logs dir
        self.logs.log_file_directory =
            self.logs.log_file_directory.join(self.chain.chain.to_string());

        let _guard = self.init_tracing()?;
        info!(target: "reth::cli", "Initialized tracing, debug log directory: {}", self.logs.log_file_directory);

        // Install the prometheus recorder to be sure to record all metrics
        let _ = install_prometheus_recorder();

        let runner = CliRunner::default();
        match self.command {
            Commands::Node(command) => {
                runner.run_command_until_exit(|ctx| command.execute(ctx, launcher))
            }
            Commands::Init(command) => {
                runner.run_blocking_until_ctrl_c(command.execute::<EthereumNode>())
            }
            Commands::InitState(command) => {
                runner.run_blocking_until_ctrl_c(command.execute::<EthereumNode>())
            }
            Commands::Import(command) => runner.run_blocking_until_ctrl_c(
                command.execute::<EthereumNode, _, _>(EthExecutorProvider::ethereum),
            ),
            Commands::DumpGenesis(command) => runner.run_blocking_until_ctrl_c(command.execute()),
            Commands::Db(command) => {
                runner.run_blocking_until_ctrl_c(command.execute::<EthereumNode>())
            }
            Commands::Stage(command) => runner.run_command_until_exit(|ctx| {
                command.execute::<EthereumNode, _, _>(ctx, EthExecutorProvider::ethereum)
            }),
            Commands::P2P(command) => runner.run_until_ctrl_c(command.execute()),
            #[cfg(feature = "dev")]
            Commands::TestVectors(command) => runner.run_until_ctrl_c(command.execute()),
            Commands::Config(command) => runner.run_until_ctrl_c(command.execute()),
<<<<<<< HEAD
            Commands::Debug(command) => runner.run_command_until_exit(|ctx| command.execute(ctx)),
            Commands::Recover(command) => runner.run_command_until_exit(|ctx| command.execute(ctx)),
            Commands::Prune(command) => runner.run_until_ctrl_c(command.execute()),
            Commands::BitfinityResetEvmState(builder) => runner.run_until_ctrl_c(async move {
                builder.build().await.unwrap().execute().await
            }),
=======
            Commands::Debug(command) => {
                runner.run_command_until_exit(|ctx| command.execute::<EthereumNode>(ctx))
            }
            Commands::Recover(command) => {
                runner.run_command_until_exit(|ctx| command.execute::<EthereumNode>(ctx))
            }
            Commands::Prune(command) => runner.run_until_ctrl_c(command.execute::<EthereumNode>()),
>>>>>>> 15fac087
        }
    }

    /// Initializes tracing with the configured options.
    ///
    /// If file logging is enabled, this function returns a guard that must be kept alive to ensure
    /// that all logs are flushed to disk.
    pub fn init_tracing(&self) -> eyre::Result<Option<FileWorkerGuard>> {
        let guard = self.logs.init_tracing()?;
        Ok(guard)
    }
}

/// Commands to be executed
#[derive(Debug, Subcommand)]
pub enum Commands<C: ChainSpecParser, Ext: clap::Args + fmt::Debug> {
    /// Start the node
    #[command(name = "node")]
    Node(Box<node::NodeCommand<C, Ext>>),
    /// Initialize the database from a genesis file.
    #[command(name = "init")]
    Init(init_cmd::InitCommand<C>),
    /// Initialize the database from a state dump file.
    #[command(name = "init-state")]
    InitState(init_state::InitStateCommand<C>),
    /// This syncs RLP encoded blocks from a file.
    #[command(name = "import")]
    Import(import::ImportCommand<C>),
    /// Dumps genesis block JSON configuration to stdout.
    DumpGenesis(dump_genesis::DumpGenesisCommand<C>),
    /// Database debugging utilities
    #[command(name = "db")]
    Db(db::Command<C>),
    /// Manipulate individual stages.
    #[command(name = "stage")]
    Stage(stage::Command<C>),
    /// P2P Debugging utilities
    #[command(name = "p2p")]
    P2P(p2p::Command<C>),
    /// Generate Test Vectors
    #[cfg(feature = "dev")]
    #[command(name = "test-vectors")]
    TestVectors(reth_cli_commands::test_vectors::Command),
    /// Write config to stdout
    #[command(name = "config")]
    Config(config_cmd::Command),
    /// Various debug routines
    #[command(name = "debug")]
    Debug(debug_cmd::Command<C>),
    /// Scripts for node recovery
    #[command(name = "recover")]
    Recover(recover::Command<C>),
    /// Prune according to the configuration without any limits
    #[command(name = "prune")]
<<<<<<< HEAD
    Prune(prune::PruneCommand),

    /// Export state to EVM canister
    #[command(name = "bitfinity-reset-evm-state")]
    BitfinityResetEvmState(crate::commands::bitfinity_reset_evm_state::BitfinityResetEvmStateCommandBuilder),
=======
    Prune(prune::PruneCommand<C>),
>>>>>>> 15fac087
}

#[cfg(test)]
mod tests {
    use super::*;
    use crate::args::ColorMode;
    use clap::CommandFactory;
    use reth_ethereum_cli::chainspec::SUPPORTED_CHAINS;

    #[test]
    fn parse_color_mode() {
        let reth = Cli::try_parse_args_from(["reth", "node", "--color", "always"]).unwrap();
        assert_eq!(reth.logs.color, ColorMode::Always);
    }

    /// Tests that the help message is parsed correctly. This ensures that clap args are configured
    /// correctly and no conflicts are introduced via attributes that would result in a panic at
    /// runtime
    #[test]
    fn test_parse_help_all_subcommands() {
        let reth = Cli::<EthereumChainSpecParser, NoArgs>::command();
        for sub_command in reth.get_subcommands() {
            let err = Cli::try_parse_args_from(["reth", sub_command.get_name(), "--help"])
                .err()
                .unwrap_or_else(|| {
                    panic!("Failed to parse help message {}", sub_command.get_name())
                });

            // --help is treated as error, but
            // > Not a true "error" as it means --help or similar was used. The help message will be sent to stdout.
            assert_eq!(err.kind(), clap::error::ErrorKind::DisplayHelp);
        }
    }

    /// Tests that the log directory is parsed correctly. It's always tied to the specific chain's
    /// name
    #[test]
    fn parse_logs_path() {
        let mut reth = Cli::try_parse_args_from(["reth", "node"]).unwrap();
        reth.logs.log_file_directory =
            reth.logs.log_file_directory.join(reth.chain.chain.to_string());
        let log_dir = reth.logs.log_file_directory;
        let end = format!("reth/logs/{}", SUPPORTED_CHAINS[0]);
        assert!(log_dir.as_ref().ends_with(end), "{log_dir:?}");

        let mut iter = SUPPORTED_CHAINS.iter();
        iter.next();
        for chain in iter {
            let mut reth = Cli::try_parse_args_from(["reth", "node", "--chain", chain]).unwrap();
            reth.logs.log_file_directory =
                reth.logs.log_file_directory.join(reth.chain.chain.to_string());
            let log_dir = reth.logs.log_file_directory;
            let end = format!("reth/logs/{chain}");
            assert!(log_dir.as_ref().ends_with(end), "{log_dir:?}");
        }
    }

    #[test]
    fn parse_env_filter_directives() {
        let temp_dir = tempfile::tempdir().unwrap();

        std::env::set_var("RUST_LOG", "info,evm=debug");
        let reth = Cli::try_parse_args_from([
            "reth",
            "init",
            "--datadir",
            temp_dir.path().to_str().unwrap(),
            "--log.file.filter",
            "debug,net=trace",
        ])
        .unwrap();
        assert!(reth.run(|_, _| async move { Ok(()) }).is_ok());
    }
}<|MERGE_RESOLUTION|>--- conflicted
+++ resolved
@@ -175,22 +175,16 @@
             #[cfg(feature = "dev")]
             Commands::TestVectors(command) => runner.run_until_ctrl_c(command.execute()),
             Commands::Config(command) => runner.run_until_ctrl_c(command.execute()),
-<<<<<<< HEAD
-            Commands::Debug(command) => runner.run_command_until_exit(|ctx| command.execute(ctx)),
-            Commands::Recover(command) => runner.run_command_until_exit(|ctx| command.execute(ctx)),
-            Commands::Prune(command) => runner.run_until_ctrl_c(command.execute()),
+            Commands::Debug(command) => {
+                runner.run_command_until_exit(|ctx| command.execute::<EthereumNode>(ctx))
+            }
+            Commands::Recover(command) => {
+                runner.run_command_until_exit(|ctx| command.execute::<EthereumNode>(ctx))
+            }
+            Commands::Prune(command) => runner.run_until_ctrl_c(command.execute::<EthereumNode>()),
             Commands::BitfinityResetEvmState(builder) => runner.run_until_ctrl_c(async move {
                 builder.build().await.unwrap().execute().await
             }),
-=======
-            Commands::Debug(command) => {
-                runner.run_command_until_exit(|ctx| command.execute::<EthereumNode>(ctx))
-            }
-            Commands::Recover(command) => {
-                runner.run_command_until_exit(|ctx| command.execute::<EthereumNode>(ctx))
-            }
-            Commands::Prune(command) => runner.run_until_ctrl_c(command.execute::<EthereumNode>()),
->>>>>>> 15fac087
         }
     }
 
@@ -245,15 +239,10 @@
     Recover(recover::Command<C>),
     /// Prune according to the configuration without any limits
     #[command(name = "prune")]
-<<<<<<< HEAD
-    Prune(prune::PruneCommand),
-
+    Prune(prune::PruneCommand<C>),
     /// Export state to EVM canister
     #[command(name = "bitfinity-reset-evm-state")]
     BitfinityResetEvmState(crate::commands::bitfinity_reset_evm_state::BitfinityResetEvmStateCommandBuilder),
-=======
-    Prune(prune::PruneCommand<C>),
->>>>>>> 15fac087
 }
 
 #[cfg(test)]
