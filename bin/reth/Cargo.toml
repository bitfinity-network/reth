[package]
name = "reth"
version.workspace = true
edition.workspace = true
rust-version.workspace = true
license.workspace = true
homepage.workspace = true
repository.workspace = true
description = "Reth node implementation"
default-run = "reth"

[lints]
workspace = true

[dependencies]
# reth
reth-cli.workspace = true
reth-ethereum-cli.workspace = true
reth-chainspec.workspace = true
reth-config.workspace = true
reth-primitives.workspace = true
reth-primitives-traits.workspace = true
reth-fs-util.workspace = true
reth-db = { workspace = true, features = ["mdbx"] }
reth-db-api.workspace = true
reth-exex.workspace = true
reth-provider.workspace = true
reth-evm.workspace = true
reth-revm.workspace = true
reth-stages.workspace = true
reth-execution-types.workspace = true
reth-errors.workspace = true
reth-transaction-pool.workspace = true
reth-beacon-consensus.workspace = true
reth-cli-runner.workspace = true
reth-cli-commands.workspace = true
reth-cli-util.workspace = true
reth-consensus-common.workspace = true
reth-blockchain-tree.workspace = true
reth-rpc-builder.workspace = true
reth-rpc.workspace = true
reth-rpc-types-compat.workspace = true
reth-rpc-api = { workspace = true, features = ["client"] }
reth-rpc-eth-types.workspace = true
reth-rpc-server-types.workspace = true
reth-network = { workspace = true, features = ["serde"] }
reth-network-p2p.workspace = true
reth-network-api.workspace = true
reth-downloaders.workspace = true
reth-tracing.workspace = true
reth-tasks.workspace = true
reth-payload-builder.workspace = true
reth-payload-primitives.workspace = true
reth-payload-validator.workspace = true
reth-basic-payload-builder.workspace = true
reth-static-file.workspace = true
reth-trie = { workspace = true, features = ["metrics"] }
reth-trie-db = { workspace = true, features = ["metrics"] }
reth-node-api.workspace = true
reth-node-core.workspace = true
reth-ethereum-payload-builder.workspace = true
reth-node-ethereum = { workspace = true, features = ["js-tracer"] }
reth-node-builder.workspace = true
reth-node-events.workspace = true
reth-node-metrics.workspace = true
reth-consensus.workspace = true
reth-engine-util.workspace = true
reth-prune.workspace = true

# crypto
alloy-eips.workspace = true
alloy-rlp.workspace = true
alloy-rpc-types = { workspace = true, features = ["engine"] }
alloy-consensus.workspace = true
alloy-primitives.workspace = true

# tracing
tracing.workspace = true

# io
serde_json.workspace = true

# async
tokio = { workspace = true, features = [
    "sync",
    "macros",
    "time",
    "rt-multi-thread",
] }
futures.workspace = true

# misc
aquamarine.workspace = true
eyre.workspace = true
clap = { workspace = true, features = ["derive", "env"] }
backon.workspace = true
similar-asserts.workspace = true

# bitfinity dependencies
async-trait = { workspace = true }
async-channel.workspace = true
bitfinity-block-validator.workspace = true
candid.workspace = true
did.workspace = true
ethereum-json-rpc-client = { workspace = true, features = ["reqwest"] }
evm-canister-client = { workspace = true, features = ["ic-agent-client"] }
hex.workspace = true
reth-engine-tree.workspace = true
reth-evm-ethereum.workspace = true
lightspeed_scheduler = { workspace = true, features = ["tracing"] }
rlp = { workspace = true }
serial_test.workspace = true

[dev-dependencies]
<<<<<<< HEAD
reth-discv4.workspace = true

=======
tempfile.workspace = true
>>>>>>> 5bb12910

# bitfinity dev dependencies
dirs.workspace = true
jsonrpsee = { workspace = true }
parking_lot = { workspace = true }
rand = { workspace = true }
reth-primitives = { workspace = true, features = ["test-utils"] }
reth-trie = { workspace = true, features = ["test-utils"] }
revm-primitives.workspace = true
reth-db-common.workspace = true
reth-db = { workspace = true, features = ["mdbx", "test-utils"] }

[features]
default = ["jemalloc"]

dev = ["reth-cli-commands/arbitrary"]

asm-keccak = [
	"reth-node-core/asm-keccak",
	"reth-primitives/asm-keccak",
	"alloy-primitives/asm-keccak"
]

jemalloc = [
    "reth-cli-util/jemalloc",
    "reth-node-core/jemalloc",
    "reth-node-metrics/jemalloc",
]
jemalloc-prof = [
	"reth-cli-util/jemalloc",
	"reth-cli-util/jemalloc-prof"
]
tracy-allocator = ["reth-cli-util/tracy-allocator"]

min-error-logs = ["tracing/release_max_level_error"]
min-warn-logs = ["tracing/release_max_level_warn"]
min-info-logs = ["tracing/release_max_level_info"]
min-debug-logs = ["tracing/release_max_level_debug"]
min-trace-logs = ["tracing/release_max_level_trace"]

[[bin]]
name = "reth"
path = "src/main.rs"<|MERGE_RESOLUTION|>--- conflicted
+++ resolved
@@ -97,30 +97,22 @@
 similar-asserts.workspace = true
 
 # bitfinity dependencies
-async-trait = { workspace = true }
 async-channel.workspace = true
 bitfinity-block-validator.workspace = true
 candid.workspace = true
 did.workspace = true
-ethereum-json-rpc-client = { workspace = true, features = ["reqwest"] }
 evm-canister-client = { workspace = true, features = ["ic-agent-client"] }
 hex.workspace = true
-reth-engine-tree.workspace = true
-reth-evm-ethereum.workspace = true
 lightspeed_scheduler = { workspace = true, features = ["tracing"] }
-rlp = { workspace = true }
-serial_test.workspace = true
 
 [dev-dependencies]
-<<<<<<< HEAD
 reth-discv4.workspace = true
-
-=======
 tempfile.workspace = true
->>>>>>> 5bb12910
 
 # bitfinity dev dependencies
+async-trait.workspace = true
 dirs.workspace = true
+ethereum-json-rpc-client = { workspace = true, features = ["reqwest"] }
 jsonrpsee = { workspace = true }
 parking_lot = { workspace = true }
 rand = { workspace = true }
@@ -129,6 +121,7 @@
 revm-primitives.workspace = true
 reth-db-common.workspace = true
 reth-db = { workspace = true, features = ["mdbx", "test-utils"] }
+serial_test.workspace = true
 
 [features]
 default = ["jemalloc"]
@@ -136,9 +129,9 @@
 dev = ["reth-cli-commands/arbitrary"]
 
 asm-keccak = [
-	"reth-node-core/asm-keccak",
-	"reth-primitives/asm-keccak",
-	"alloy-primitives/asm-keccak"
+    "reth-node-core/asm-keccak",
+    "reth-primitives/asm-keccak",
+    "alloy-primitives/asm-keccak",
 ]
 
 jemalloc = [
@@ -146,10 +139,7 @@
     "reth-node-core/jemalloc",
     "reth-node-metrics/jemalloc",
 ]
-jemalloc-prof = [
-	"reth-cli-util/jemalloc",
-	"reth-cli-util/jemalloc-prof"
-]
+jemalloc-prof = ["reth-cli-util/jemalloc", "reth-cli-util/jemalloc-prof"]
 tracy-allocator = ["reth-cli-util/tracy-allocator"]
 
 min-error-logs = ["tracing/release_max_level_error"]
