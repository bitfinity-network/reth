[package]
name = "reth"
version.workspace = true
edition.workspace = true
rust-version.workspace = true
license.workspace = true
homepage.workspace = true
repository.workspace = true
description = "Reth node implementation"
default-run = "reth"

[lints]
workspace = true

[dependencies]
# reth
reth-cli.workspace = true
reth-ethereum-cli.workspace = true
reth-chainspec.workspace = true
reth-config.workspace = true
reth-primitives.workspace = true
reth-primitives-traits.workspace = true
reth-fs-util.workspace = true
reth-db = { workspace = true, features = ["mdbx"] }
reth-db-api.workspace = true
reth-exex.workspace = true
reth-provider.workspace = true
reth-evm.workspace = true
reth-revm.workspace = true
reth-stages.workspace = true
reth-execution-types.workspace = true
reth-errors.workspace = true
reth-transaction-pool.workspace = true
reth-beacon-consensus.workspace = true
reth-cli-runner.workspace = true
reth-cli-commands.workspace = true
reth-cli-util.workspace = true
reth-consensus-common.workspace = true
reth-blockchain-tree.workspace = true
reth-rpc-builder.workspace = true
reth-rpc.workspace = true
reth-rpc-types-compat.workspace = true
reth-rpc-api = { workspace = true, features = ["client"] }
reth-rpc-eth-types.workspace = true
reth-rpc-server-types.workspace = true
reth-network = { workspace = true, features = ["serde"] }
reth-network-p2p.workspace = true
reth-network-api.workspace = true
reth-downloaders.workspace = true
reth-tracing.workspace = true
reth-tasks.workspace = true
reth-payload-builder.workspace = true
reth-payload-primitives.workspace = true
reth-payload-validator.workspace = true
reth-basic-payload-builder.workspace = true
reth-static-file.workspace = true
reth-trie = { workspace = true, features = ["metrics"] }
reth-trie-db = { workspace = true, features = ["metrics"] }
reth-node-api.workspace = true
reth-node-core.workspace = true
reth-ethereum-payload-builder.workspace = true
reth-node-ethereum = { workspace = true, features = ["js-tracer"] }
reth-node-builder.workspace = true
reth-node-events.workspace = true
reth-node-metrics.workspace = true
reth-consensus.workspace = true
reth-engine-util.workspace = true
reth-prune.workspace = true

# crypto
alloy-eips = { workspace = true, features = ["kzg"] }
alloy-rlp.workspace = true
alloy-rpc-types = { workspace = true, features = ["engine"] }
alloy-consensus.workspace = true
alloy-primitives.workspace = true

# tracing
tracing.workspace = true

# io
serde_json.workspace = true

# async
tokio = { workspace = true, features = [
    "sync",
    "macros",
    "time",
    "rt-multi-thread",
] }
futures.workspace = true

# misc
aquamarine.workspace = true
eyre.workspace = true
clap = { workspace = true, features = ["derive", "env"] }
backon.workspace = true
similar-asserts.workspace = true

# bitfinity dependencies
async-channel.workspace = true
bitfinity-block-validator.workspace = true
candid.workspace = true
did.workspace = true
evm-canister-client = { workspace = true, features = ["ic-agent-client"] }
hex.workspace = true
lightspeed_scheduler = { workspace = true, features = ["tracing"] }
<<<<<<< HEAD
=======
# rlp = { workspace = true }
>>>>>>> 31f77fbb

[dev-dependencies]
reth-discv4.workspace = true
tempfile.workspace = true

# bitfinity dev dependencies
<<<<<<< HEAD
async-trait.workspace = true
=======
async-trait = { workspace = true }
>>>>>>> 31f77fbb
dirs.workspace = true
ethereum-json-rpc-client = { workspace = true, features = ["reqwest"] }
jsonrpsee = { workspace = true }
parking_lot = { workspace = true }
rand = { workspace = true }
reth-primitives = { workspace = true, features = ["test-utils"] }
reth-trie = { workspace = true, features = ["test-utils"] }
revm-primitives.workspace = true
reth-db-common.workspace = true
reth-db = { workspace = true, features = ["mdbx", "test-utils"] }
serial_test.workspace = true

[features]
default = ["jemalloc"]

dev = ["reth-cli-commands/arbitrary"]

asm-keccak = [
    "reth-node-core/asm-keccak",
    "reth-primitives/asm-keccak",
    "alloy-primitives/asm-keccak",
]

jemalloc = [
    "reth-cli-util/jemalloc",
    "reth-node-core/jemalloc",
    "reth-node-metrics/jemalloc",
]
jemalloc-prof = ["reth-cli-util/jemalloc", "reth-cli-util/jemalloc-prof"]
tracy-allocator = ["reth-cli-util/tracy-allocator"]

min-error-logs = ["tracing/release_max_level_error"]
min-warn-logs = ["tracing/release_max_level_warn"]
min-info-logs = ["tracing/release_max_level_info"]
min-debug-logs = ["tracing/release_max_level_debug"]
min-trace-logs = ["tracing/release_max_level_trace"]

[[bin]]
name = "reth"
path = "src/main.rs"<|MERGE_RESOLUTION|>--- conflicted
+++ resolved
@@ -104,21 +104,14 @@
 evm-canister-client = { workspace = true, features = ["ic-agent-client"] }
 hex.workspace = true
 lightspeed_scheduler = { workspace = true, features = ["tracing"] }
-<<<<<<< HEAD
-=======
 # rlp = { workspace = true }
->>>>>>> 31f77fbb
 
 [dev-dependencies]
 reth-discv4.workspace = true
 tempfile.workspace = true
 
 # bitfinity dev dependencies
-<<<<<<< HEAD
-async-trait.workspace = true
-=======
 async-trait = { workspace = true }
->>>>>>> 31f77fbb
 dirs.workspace = true
 ethereum-json-rpc-client = { workspace = true, features = ["reqwest"] }
 jsonrpsee = { workspace = true }
